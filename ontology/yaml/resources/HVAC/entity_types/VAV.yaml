# Copyright 2020 Google LLC
#
# Licensed under the Apache License, Version 2.0 (the License);
# you may not use this file except in compliance with the License.
# You may obtain a copy of the License at
#
#    https://www.apache.org/licenses/LICENSE-2.0
#
# Unless required by applicable law or agreed to in writing, software
# distributed under the License is distributed on an AS IS BASIS,
# WITHOUT WARRANTIES OR CONDITIONS OF ANY KIND, either express or implied.
# See the License for the specific language governing permissions and
# limitations under the License.

########################
### Canonical Types  ###
########################

# This defines variable-air-volume terminal unit types.
# Valid types must include a damper and a control method (e.g. DSP).
# Some exceptions may exist for the control method (e.g. VAV_ED), and
# should be avoided if possible.

VAV_SD_CSP:
  id: "9662058072322867200"
  description: "Simple IDF room unit."
  is_canonical: true
  implements:
  - VAV
  - SD
  - CSP

VAV_SD_DSP:
  id: "13827887727640576000"
  description: "Simple cooling only VAV."
  is_canonical: true
  implements:
  - VAV
  - SD
  - DSP

VAV_SD_DSP_CO2C:
  id: "18439573746067963904"
  description: "CO2 control VAV."
  is_canonical: true
  implements:
  - VAV
  - SD
  - DSP
  - CO2C

VAV_SD_DSP_VOCC:
  id: "14781709666689744896"
  description: "Single duct cooling-only VAV with dual setpoint and VOC control."
  is_canonical: true
  implements:
  - VAV
  - SD
  - DSP
  - VOCC

VAV_SD_DSP_HWDC:
  id: "8224468609238302720"
  description: "Single duct reheat VAV with dual setpoint control."
  is_canonical: true
  implements:
  - VAV
  - SD
  - DSP
  - HWDC

VAV_SD_DSP_CO2M:
  id: "9770144463379759104"
  description: "VAV with zone CO2 monitoring."
  is_canonical: true
  implements:
  - VAV
  - SD
  - DSP
  - CO2M

VAV_SD_ZTC_HWDC:
  id: "7864180639048663040"
  description: "Single duct reheat VAV with zone setpoint control."
  is_canonical: true
  implements:
  - VAV
  - SD
  - ZTC
  - HWDC

VAV_SD_DSP_HWZC:
  id: "13736874553139789824"
  description: "Single duct reheat VAV with dual setpoint control."
  is_canonical: true
  implements:
  - VAV
  - SD
  - DSP
  - HWZC

VAV_SD_DSP_HTZC:
  id: "6386999961271140352"
  description: "Single duct reheat VAV with electric heat."
  is_canonical: true
  implements:
  - VAV
  - SD
  - DSP
  - HTZC

VAV_SD_DSP_HTDC:
  id: "5162020862626365440"
  description: "Single duct reheat VAV with electric heat."
  is_canonical: true
  implements:
  - VAV
  - SD
  - DSP
  - HTDC

VAV_SD_DSP_HWDC_CO2M:
  id: "3252494620621275136"
  description: "Single duct reheat VAV with temp control and CO2 monitoring."
  is_canonical: true
  implements:
  - VAV
  - SD
  - DSP
  - HWDC
  - CO2M

VAV_SD_DSP_HWDC_CO2C:
  id: "1775313942843752448"
  description: "Single duct reheat VAV with CO2 and temp control."
  is_canonical: true
  implements:
  - VAV
  - SD
  - DSP
  - HWDC
  - CO2C

VAV_SD_DSP_HWDC_VOCC:
  id: "17447840646093078528"
  description: "Single duct reheat VAV with VOC and temp control."
  is_canonical: true
  implements:
  - VAV
  - SD
  - DSP
  - HWDC
  - VOCC

VAV_SD_DSP_HWZC_CO2C:
  id: "17087552675903438848"
  description: "Single duct reheat VAV with CO2 and temp control."
  is_canonical: true
  implements:
  - VAV
  - SD
  - DSP
  - HWZC
  - CO2C

VAV_SD_DSP_HWDC_DFSS:
  id: "12475866657476050944"
  description: "Single duct fan-powered series VAV with reheat."
  is_canonical: true
  implements:
  - VAV
  - SD
  - DSP
  - HWDC
  - DFSS

VAV_SD_DSP_HWDC_DFSS_DFVSC:
  id: "9125188534712401920"
  description: "Single duct fan-powered series VAV with reheat."
  is_canonical: true
  implements:
  - VAV
  - SD
  - DSP
  - HWDC
  - DFSS
  - DFVSC

VAV_SD_DSP_DFSS:
  id: "15610371998125916160"
  description: "Fan powered VAV."
  is_canonical: true
  implements:
  - VAV
  - SD
  - DSP
  - DFSS

VAV_SD_DSP_DFSS_DFVSC:
  id: "14385392899481141248"
  description: "Fan powered VAV with variable speed control."
  is_canonical: true
  implements:
  - VAV
  - SD
  - DSP
  - DFSS
  - DFVSC

VAV_SD_DSP_CO2C_DFSS_DFVSC:
  id: "730478829293797376"
  description: "Fan powered VAV with variable speed control and CO2 control."
  is_canonical: true
  implements:
  - VAV
  - SD
  - DSP
  - CO2C
  - DFSS
  - DFVSC

VAV_SD_DSP_HWDC_CO2C_DFSS_DFVSC:
  id: "10998685979698528256"
  description: "Single duct fan powered VAV with reheat and CO2 control."
  is_canonical: true
  implements:
  - VAV
  - SD
  - DSP
  - HWDC
  - CO2C
  - DFSS
  - DFVSC

VAV_SD_DSP_HWDC_CO2C_DFSS:
  id: "2099573116014428160"
  description: "Single duct fan powered VAV with reheat and CO2 control."
  is_canonical: true
  implements:
  - VAV
  - SD
  - DSP
  - HWDC
  - CO2C
  - DFSS

VAV_DD_DSP:
  id: "4081156952057446400"
  description: "Typical dual duct VAV."
  is_canonical: true
  implements:
  - VAV
  - DD
  - DSP

VAV_DD_DSP_CO2C:
  id: "2856177853412671488"
  description: "Typical dual duct VAV with CO2 conotrol."
  is_canonical: true
  implements:
  - VAV
  - DD
  - DSP
  - CO2C

VAV_DDCO_DSP:
  id: "11322945152869203968"
  description: "Weird dual duct VAV with cooling only, twice."
  is_canonical: true
  implements:
  - VAV
  - DDCO
  - DSP

VAV_RD_ZSPC:
  id: "12079549890267447296"
  description: "Return air zone pressure control VAV."
  is_canonical: true
  implements:
  - VAV
  - RD
  - ZSPC

VAV_SD_ZSPC:
  id: "9953850866148573184"
  description: "Supply air zone pressure control VAV."
  is_canonical: true
  implements:
  - VAV
  - SD
  - ZSPC

VAV_ED:
  id: "18348560571567177728"
  description: "Exhaust control VAV."
  is_canonical: true
  implements:
  - VAV
  - ED

VAV_SD_DSP_CO2C2X:
  id: "7467863871840059392"
  description: "Single duct VAV with two-zone CO2 control."
  is_canonical: true
  implements:
  - VAV
  - SD
  - DSP
  - CO2C2X

VAV_SD_DSP_HWZC_CO2C2X:
  id: "5342164847721185280"
  description: "Single duct reheat VAV with two-zone CO2 control."
  is_canonical: true
  implements:
  - VAV
  - SD
  - DSP
  - HWZC
  - CO2C2X

VAV_PDSCV_VOCC_ZHM_CO2C:
  id: "10717650807638982656"
  description: "Pressure dependent ventilation control VAV."
  is_canonical: true
  implements:
  - VAV
  - PDSCV
  - VOCC
  - ZHM
  - CO2C

VAV_PDSCV_CO2C_VOCPC_ZHM_RMM:
  id: "13765359600880582656"
  description: "VAV with pressure dependent supply valve control, for zone humidity and VOC control."
  is_canonical: true
  implements:
  - VAV
  - PDSCV
  - CO2C
  - VOCPC
  - ZHM
  - RMM

VAV_ED_RMM:
  id: "5082419519310266368"
  description: "Exhaust control VAV."
  is_canonical: true
  implements:
  - VAV
  - ED
  - RMM

VAV_UNDEFINED:
  id: "7728847250343854080"
  description: "VAV with no defined fields. Note this is non-canonical, as it is typically expected that telemetry will normally be available."
  implements:
  - VAV

VAV_SD_DSP_HWDC_DSPZDHC:
  id: "449443657234251776"
  description: "Single duct reheat VAV with dual setpoint temperature and humidity control."
  is_canonical: true
  implements:
  - VAV
  - SD
  - DSP
  - HWDC
  - DSPZDHC

VAV_ZTM_PDSCV_SFM:
  id: "2684578173177298944"
  description: "VAV with supply air and zone air monitoring"
  is_canonical: true
  implements:
  - VAV
  - ZTM
  - PDSCV
  - SFM
  opt_uses:
  - failed_alarm

###################################
### Existing Non-standard Types ###
###################################

VAV_US_MTV_1250_1:
  id: "17018776024562794496"
  description: "Non-standard type for 1250"
  implements:
  - VAV_SD_DSP_HWDC
  - INCOMPLETE
  uses:
  - heating_percentage_command

VAV_US_MTV_2017_2:
  id: "1012842211399696384"
  description: "Non-standard type for 2017"
  implements:
  - VAV_SD_DSP_HTDC
  - INCOMPLETE
  uses:
  - heating_percentage_command

VAV_US_MTV_43_1:
  id: "16125937398436593664"
  description: "Non-standard type for B43"
  implements:
  - VAV_SD_CSP
  uses:
  - discharge_air_temperature_setpoint # Needs to be removed from this device. Then deprecate.

VAV_US_PAO_MIR3_2:
  id: "1877251864878120960"
  description: "Non-standard type for MIR3"
  implements:
  - VAV_SD_CSP
  uses:
  - supply_air_isolation_damper_command

DMP_US_MTV_1708_2: # Is Actually a VAV
  id: "1373130181589336064"
  description: "Non-standard type for 1700 CDs"
  implements:
  - VAV
  - SD
  - DDSP
  - INCOMPLETE
<<<<<<< HEAD
  
VAV_SD_ZTC_AHAC:
  id: "c64b8ff8-1db5-451a-a2e8-8a3890515438"
  description: "Single duct VAV with zone set-point control and after hours push button activation."
=======


#Additional Types for CH_ZRH_EURD
VAV_SD_CO2C:
  id: "1276288495949709312"
  description: "CO2 control VAV, regardless of room temperature for single duct supply air VAV's"
>>>>>>> 93481150
  is_canonical: true
  implements:
  - VAV
  - SD
<<<<<<< HEAD
  - ZTC
  - AHAC

VAV_ZTC_DTM:
  description: "Single duct VAV with zone set-point control and discharge temperature monitoring."
  is_canonical: true
  implements:
  - VAV
  - ZTC
  - DTM
=======
  - CO2C

VAV_RD_CO2C:
  id: "16129160067017605120"
  description: "CO2 control VAV, regardless of room temperature for return air VAV's"
  is_canonical: true
  implements:
  - VAV
  - RD
  - CO2C
>>>>>>> 93481150
<|MERGE_RESOLUTION|>--- conflicted
+++ resolved
@@ -426,35 +426,33 @@
   - SD
   - DDSP
   - INCOMPLETE
-<<<<<<< HEAD
-  
+
 VAV_SD_ZTC_AHAC:
   id: "c64b8ff8-1db5-451a-a2e8-8a3890515438"
   description: "Single duct VAV with zone set-point control and after hours push button activation."
-=======
-
-
+  is_canonical: true
+  implements:
+  - VAV
+  - SD
+  - ZTC
+  - AHAC
+
+VAV_ZTC_DTM:
+  description: "Single duct VAV with zone set-point control and discharge temperature monitoring."
+  is_canonical: true
+  implements:
+  - VAV
+  - ZTC
+  - DTM
+  
 #Additional Types for CH_ZRH_EURD
 VAV_SD_CO2C:
   id: "1276288495949709312"
   description: "CO2 control VAV, regardless of room temperature for single duct supply air VAV's"
->>>>>>> 93481150
-  is_canonical: true
-  implements:
-  - VAV
-  - SD
-<<<<<<< HEAD
-  - ZTC
-  - AHAC
-
-VAV_ZTC_DTM:
-  description: "Single duct VAV with zone set-point control and discharge temperature monitoring."
-  is_canonical: true
-  implements:
-  - VAV
-  - ZTC
-  - DTM
-=======
+  is_canonical: true
+  implements:
+  - VAV
+  - SD
   - CO2C
 
 VAV_RD_CO2C:
@@ -465,4 +463,3 @@
   - VAV
   - RD
   - CO2C
->>>>>>> 93481150
