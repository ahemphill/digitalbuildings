--- conflicted
+++ resolved
@@ -505,7 +505,6 @@
   uses:
   - cooling_percentage_sensor
 
-<<<<<<< HEAD
 CH_SS_CHWDT_CWDT_CWDPM_CHWDPM_REFM:
   description: "Non-standard type for SYD ODI chillers"
   is_canonical: false
@@ -529,7 +528,7 @@
   - CWDPM
   - CHWDPM
   - REFM
-=======
+
 CH_SS_CHWDT:
   id: "8718557248923631616"
   description: "Non-standard chiller."
@@ -560,4 +559,3 @@
   opt_uses:
   - lost_power_alarm
   - run_mode
->>>>>>> 93481150
