# Copyright 2020 Google LLC
#
# Licensed under the Apache License, Version 2.0 (the License);
# you may not use this file except in compliance with the License.
# You may obtain a copy of the License at
#
#    https://www.apache.org/licenses/LICENSE-2.0
#
# Unless required by applicable law or agreed to in writing, software
# distributed under the License is distributed on an AS IS BASIS,
# WITHOUT WARRANTIES OR CONDITIONS OF ANY KIND, either express or implied.
# See the License for the specific language governing permissions and
# limitations under the License.

########################
### Canonical Types  ###
########################

### Single Zone Units ###

AHU_CSP_DFSS_DX2ZC_ECONZ:
  id: "7791982307522379776"
  description: "Single zone AHU."
  is_canonical: true
  implements:
  - AHU
  - CSP
  - DFSS
  - DX2ZC
  - ECONZ

AHU_CSP_DFSS_DX2ZC_ECONMD:
  id: "45790948445126656"
  description: "Single zone AHU."
  is_canonical: true
  implements:
  - AHU
  - CSP
  - DFSS
  - DX2ZC
  - ECONMD

AHU_CSP_DFSS_DXZC_ECONZ:
  id: "5459117700544462848"
  description: "Single zone AHU."
  is_canonical: true
  implements:
  - AHU
  - CSP
  - DFSS
  - DXZC
  - ECONZ

AHU_DFSS_DXRC_RHDHC:
  id: "9269162985299902464"
  description: "Single zone AHU with humidity control."
  is_canonical: true
  implements:
  - AHU
  - DFSS
  - DXRC
  - RHDHC

AHU_DFSS_DSP_DXZC:
  id: "12007351558741164032"
  description: "Single zone AHU."
  is_canonical: true
  implements:
  - AHU
  - DFSS
  - DSP
  - DXZC

AHU_CSP_DFSS_DXZC:
  id: "14682489737399238656"
  description: "Single zone AHU (cooling only)."
  is_canonical: true
  implements:
  - AHU
  - CSP
  - DFSS
  - DXZC

AHU_DFSS_DSP_DXZC_ECONZ:
  id: "17015354344377155584"
  description: "Single zone AHU."
  is_canonical: true
  implements:
  - AHU
  - DFSS
  - DSP
  - DXZC
  - ECONZ

AHU_DFSS_DSP_DXSC_ECONZ:
  id: "4657476966872514560"
  description: "Single zone AHU."
  is_canonical: true
  implements:
  - AHU
  - DFSS
  - DSP
  - DXSC
  - ECONZ

AHU_DFSS_DXZC_ECONZ_EFSS:
  id: "3153274691330768896"
  description: "Single zone AHU."
  is_canonical: true
  implements:
  - AHU
  - DFSS
  - DXZC
  - ECONZ
  - EFSS

AHU_CSP_DFSS_DX2SC_ECONZ:
  id: "4117045011588055040"
  description: "Single zone AHU."
  is_canonical: true
  implements:
  - AHU
  - CSP
  - DFSS
  - DX2SC
  - ECONZ

AHU_DFSS_DSP_DX2ZC_ECONZ:
  id: "13880849003727290368"
  description: "Single zone AHU."
  is_canonical: true
  implements:
  - AHU
  - DFSS
  - DSP
  - DX2ZC
  - ECONZ

AHU_DFSS_DSP_DX4ZC_ECONZ:
  id: "12376646728185544704"
  description: "Single zone AHU."
  is_canonical: true
  implements:
  - AHU
  - DFSS
  - DSP
  - DX4ZC
  - ECONZ

AHU_CSP_DFSS_DXZC_ECONMD:
  id: "2027374784488144896"
  description: "Single zone AHU."
  is_canonical: true
  implements:
  - AHU
  - CSP
  - DFSS
  - DXZC
  - ECONMD

AHU_DSP_DFSS_DXZC_ECONMD:
  id: "13340417048442830848"
  description: "Single zone AHU."
  is_canonical: true
  implements:
  - AHU
  - DSP
  - DFSS
  - DXZC
  - ECONMD

AHU_DFSS_DXZC_ECONZ_HT2ZC:
  id: "16619037577168551936"
  description: "Single zone AHU."
  is_canonical: true
  implements:
  - AHU
  - DFSS
  - DXZC
  - ECONZ
  - HT2ZC

AHU_DFSS_DX2ZTC_ECONZ_EFSS:
  id: "11250746821342920704"
  description: "Single zone AHU with exhaust control."
  is_canonical: true
  implements:
  - AHU
  - DFSS
  - DX2ZTC
  - ECONZ
  - EFSS


AHU_DFSS_DXZC_ECONM:
  id: "2351633957658820608"
  description: "Single zone AHU."
  is_canonical: true
  implements:
  - AHU
  - DFSS
  - DXZC
  - ECONM

AHU_DFSS_DSP_DX2ZC_ECONZ_HTZC:
  id: "16988332746612932608"
  description: "Single zone AHU."
  is_canonical: true
  implements:
  - AHU
  - DFSS
  - DSP
  - DX2ZC
  - ECONZ
  - HTZC

AHU_CO2C_DFSS_DX2ZC_ECONZ_HT2ZC:
  id: "17952103066870218752"
  description: "Single zone AHU."
  is_canonical: true
  implements:
  - AHU
  - CO2C
  - DFSS
  - DX2ZC
  - ECONZ
  - HT2ZC

AHU_CO2C_DFSS_DX2ZC_ECONZ_HTZC:
  id: "11575005994513596416"
  description: "Single zone AHU."
  is_canonical: true
  implements:
  - AHU
  - CO2C
  - DFSS
  - DX2ZC
  - ECONZ
  - HTZC

AHU_DFSS_DXDC_ECOND_ZHM_ZTM:
  id: "370050121615802368"
  description: "Single zone AHU with minimal zone monitoring."
  is_canonical: true
  implements:
  - AHU
  - DFSS
  - DXDC
  - ECOND
  - ZHM
  - ZTM

AHU_DFSS_DSP_DXDC_ECOND_EFSS_HTDC:
  id: "1631058017279541248"
  description: "Single zone AHU."
  is_canonical: true
  implements:
  - AHU
  - DFSS
  - DSP
  - DXDC
  - ECOND
  - EFSS
  - HTDC

AHU_DFSS_DXZC_ECOND_EFSS_HTSC:
  id: "6639060802915532800"
  description: "Single zone AHU."
  is_canonical: true
  implements:
  - AHU
  - DFSS
  - DXZC
  - ECOND
  - EFSS
  - HTSC

AHU_DFSS_DSP_DXZC_ECONZ_EFSS:
  id: "9593422158470578176"
  description: "Single zone AHU."
  is_canonical: true
  implements:
  - AHU
  - DFSS
  - DSP
  - DXZC
  - ECONZ
  - EFSS

AHU_DFSS_DFVSC_DXZC_ECONZ_HWZC:
  id: "11223725223578697728"
  description: "Single zone AHU."
  is_canonical: true
  implements:
  - AHU
  - DFSS
  - DFVSC
  - DXZC
  - ECONZ
  - HWZC

AHU_DFSS_DSP_DXZC_ECON_HTZC:
  id: "4981736140043190272"
  description: "Single zone AHU."
  is_canonical: true
  implements:
  - AHU
  - DFSS
  - DSP
  - DXZC
  - ECON
  - HTZC

AHU_CHWZC_DFSS_DSP_ECONZ:
  id: "10854430054134317056"
  description: "Single zone AHU."
  is_canonical: true
  implements:
  - AHU
  - CHWZC
  - DFSS
  - DSP
  - ECONZ

AHU_CHWZTC_DFSS_ECONZ_HWZTC_ZTC:
  id: "6963319976086208512"
  description: "Single zone AHU."
  is_canonical: true
  implements:
  - AHU
  - CHWZTC
  - DFSS
  - ECONZ
  - HWZTC
  - ZTC

AHU_DFSS_ECONZ_HP2ZC:
  id: "6612039205151309824"
  description: "Single zone AHU."
  is_canonical: true
  implements:
  - AHU
  - DFSS
  - ECONZ
  - HP2ZC

AHU_DFSS_DSP_ECONZ_HPZC_HTZC:
  id: "14205108176897966080"
  description: "Single zone AHU."
  is_canonical: true
  implements:
  - AHU
  - DFSS
  - DSP
  - ECONZ
  - HPZC
  - HTZC

AHU_DFSS_DSP_ECONZ_HPZC:
  id: "16186692012940984320"
  description: "Single zone AHU."
  is_canonical: true
  implements:
  - AHU
  - DFSS
  - DSP
  - ECONZ
  - HPZC

AHU_DFSS_DSP_ECONZ_HPZC_HT2ZC:
  id: "6242744035706929152"
  description: "Single zone AHU."
  is_canonical: true
  implements:
  - AHU
  - DFSS
  - DSP
  - ECONZ
  - HPZC
  - HT2ZC

AHU_DFSS_DSP_DX2ZC_ECONZ_EFSS:
  id: "15835411242006085632"
  description: "Single zone AHU."
  is_canonical: true
  implements:
  - AHU
  - DFSS
  - DSP
  - DX2ZC
  - ECONZ
  - EFSS

AHU_DFSS_DSP_DX2ZC_ECON_HTZC:
  id: "15862432839770308608"
  description: "Single zone AHU."
  is_canonical: true
  implements:
  - AHU
  - DFSS
  - DSP
  - DX2ZC
  - ECON
  - HTZC

AHU_DFSS_DSP_DX2ZC_ECONZ_HT2ZC:
  id: "2675893130829496320"
  description: "Single zone AHU."
  is_canonical: true
  implements:
  - AHU
  - DFSS
  - DSP
  - DX2ZC
  - ECONZ
  - HT2ZC

AHU_DFSS_DSP_DXZC_ECONZ_ZHC:
  id: "15466116072561704960"
  description: "Single zone AHU."
  is_canonical: true
  implements:
  - AHU
  - DFSS
  - DSP
  - DXZC
  - ECONZ
  - ZHC

AHU_CO2M_DFSS_DSP_ECONZ_HP2ZC:
  id: "4333217793701838848"
  description: "Single zone AHU."
  is_canonical: true
  implements:
  - AHU
  - CO2M
  - DFSS
  - DSP
  - ECONZ
  - HP2ZC

AHU_CO2M_DFSS_DSP_DX2ZC_ECONZ:
  id: "11899265167684272128"
  description: "Single zone AHU."
  is_canonical: true
  implements:
  - AHU
  - CO2M
  - DFSS
  - DSP
  - DX2ZC
  - ECONZ

AHU_DFSS_DSP_DX2ZC_ECOND:
  id: "1198712453051973632"
  description: "Single zone AHU."
  is_canonical: true
  implements:
  - AHU
  - DFSS
  - DSP
  - DX2ZC
  - ECOND

AHU_DFSS_DSP_DXZC_ECONZ_HTZC:
  id: "3936901026493235200"
  description: "Single zone AHU."
  is_canonical: true
  implements:
  - AHU
  - DSP
  - DFSS
  - DXZC
  - ECONZ
  - HTZC

AHU_CO2C2X_DFSS_DSP_DXZC_ECONZ_HTZC:
  id: "13556589830556614656"
  description: "Single zone AHU"
  is_canonical: true
  implements:
  - AHU
  - CO2C2X
  - DFSS
  - DSP
  - DXZC
  - ECONZ
  - HTZC

AHU_DFSS_DSP_ECONZ_HP2ZC_HT2ZC:
  id: "7287579149256884224"
  description: "Single zone AHU"
  is_canonical: true
  implements:
  - AHU
  - DFSS
  - DSP
  - ECONZ
  - HP2ZC
  - HT2ZC


AHU_DFSS_DSP_DX2ZC_ECONZ_EFSS_HTZC:
  id: "10422084489906749440"
  description: "Single zone AHU."
  is_canonical: true
  implements:
  - AHU
  - DFSS
  - DSP
  - DX2ZC
  - ECONZ
  - EFSS
  - HTZC

AHU_BSPC_DFSS_DSP_DX2ZC_ECONZ_EFSS:
  id: "13160273063348011008"
  description: "Single zone AHU."
  is_canonical: true
  implements:
  - AHU
  - BSPC
  - DFSS
  - DSP
  - DX2ZC
  - ECONZ
  - EFSS

AHU_DFSS_DSP_DX2ZC_ECONZ_EFSS_HT2ZC:
  id: "4306196195937615872"
  description: "Single zone AHU."
  is_canonical: true
  implements:
  - AHU
  - DFSS
  - DSP
  - DX2ZC
  - ECONZ
  - EFSS
  - HT2ZC

AHU_DFSS_DSP_DX2DC_ECOND_EFSS_HT2DC:
  id: "5810398471479361536"
  description: "Single zone AHU."
  is_canonical: true
  implements:
  - AHU
  - DFSS
  - DSP
  - DX2DC
  - ECOND
  - EFSS
  - HT2DC

AHU_CO2C_DFSS_DSP_ECONZ_HPZC:
  id: "8548587044920623104"
  description: "Single zone AHU."
  is_canonical: true
  implements:
  - AHU
  - CO2C
  - DFSS
  - DSP
  - ECONZ
  - HPZC

AHU_CO2C_DFSS_DSP_DX2DC_ECOND_HTDC:
  id: "13529568232792391680"
  description: "Single zone AHU."
  is_canonical: true
  implements:
  - AHU
  - CO2C
  - DFSS
  - DSP
  - DX2DC
  - ECOND
  - HTDC

AHU_DFSS_DSP_DXZC_ECONZ_EFSS_HTZC:
  id: "18168275848984002560"
  description: "Single zone AHU."
  is_canonical: true
  implements:
  - AHU
  - DFSS
  - DSP
  - DXZC
  - ECONZ
  - EFSS
  - HTZC


AHU_BFSS_CO2C_DFSS_DX2ZC_ECONZ_HTZC:
  id: "15033770508334137344"
  description: "Single zone AHU."
  is_canonical: true
  implements:
  - AHU
  - BFSS
  - CO2C
  - DFSS
  - DX2ZC
  - ECONZ
  - HTZC


AHU_DFSS_DSP_DXDC_ECOND_HWDC_MTC:
  id: "153877339502018560"
  description: "Single zone AHU."
  is_canonical: true
  implements:
  - AHU
  - DFSS
  - DSP
  - DXDC
  - ECOND
  - HWDC
  - MTC

AHU_BPC_CHWDC_DFSS_DSP_ECOND_HTDC_ZSPC:
  id: "17771959081775398912"
  description: "Single zone AHU."
  is_canonical: true
  implements:
  - AHU
  - BPC
  - CHWDC
  - DFSS
  - DSP
  - ECOND
  - HTDC
  - ZSPC

AHU_CO2C_DFSS_DSP_DXZC_ECONZ_HTZC:
  id: "8917882214365003776"
  description: "Single zone AHU."
  is_canonical: true
  implements:
  - AHU
  - CO2C
  - DFSS
  - DSP
  - DXZC
  - ECONZ
  - HTZC

AHU_DFSS_DSP_ECOND_EFSS_FDPM_HWDC:
  id: "16510951186111660032"
  description: "Single zone AHU."
  is_canonical: true
  implements:
  - AHU
  - DFSS
  - DSP
  - ECOND
  - EFSS
  - FDPM
  - HWDC

AHU_DFSS_DFVSC_DX4ZC_ECONZ_HT3ZC_ZHM:
  id: "1054597264976117760"
  description: "Single zone AHU."
  is_canonical: true
  implements:
  - AHU
  - DFSS
  - DFVSC
  - DX4ZC
  - ECONZ
  - HT3ZC
  - ZHM

AHU_CO2M_DFSS_DSP_DX2ZC_ECONZ_HT2ZC:
  id: "18141254251219779584"
  description: "Single zone AHU."
  is_canonical: true
  implements:
  - AHU
  - CO2M
  - DFSS
  - DSP
  - DX2ZC
  - ECONZ
  - HT2ZC

AHU_CO2M_DFSS_DSP_DXZC_ECONZ_HTZC:
  id: "9377249376356794368"
  description: "Single zone AHU."
  is_canonical: true
  implements:
  - AHU
  - CO2M
  - DFSS
  - DSP
  - DXZC
  - ECONZ
  - HTZC

AHU_BSPC_DFSS_DSP_DX2ZC_ECONZ_EFSS_EFVSC:
  id: "12727927499120443392"
  description: "Single zone AHU."
  is_canonical: true
  implements:
  - AHU
  - BSPC
  - DFSS
  - DSP
  - DX2ZC
  - ECONZ
  - EFSS
  - EFVSC

AHU_DFSS_DSP_DXZC_ECOND_HTZC:
  id: "10277969301830893568"
  description: "Single zone AHU."
  is_canonical: true
  implements:
  - AHU
  - DFSS
  - DSP
  - DXZC
  - ECOND
  - HTZC

AHU_CO2C_DFSS_DSP_DXZC_ECONZ_EFSS_HTZC:
  id: "559201305965363200"
  description: "Single zone AHU."
  is_canonical: true
  implements:
  - AHU
  - CO2C
  - DFSS
  - DSP
  - DXZC
  - ECONZ
  - EFSS
  - HTZC

AHU_BSPC_DFSS_DFVSC_DX2ZC_ECONZ_EFSS_EFVSC:
  id: "4765563357929406464"
  description: "Single zone AHU."
  is_canonical: true
  implements:
  - AHU
  - BSPC
  - DFSS
  - DFVSC
  - DX2ZC
  - ECONZ
  - EFSS
  - EFVSC

AHU_BSPC_DFSS_DFVSC_DSP_DX2ZC_ECONZ_EFSS_EFVSC:
  id: "1522971626222649344"
  description: "Single zone AHU."
  is_canonical: true
  implements:
  - AHU
  - BSPC
  - DFSS
  - DFVSC
  - DSP
  - DX2ZC
  - ECONZ
  - EFSS
  - EFVSC

AHU_CO2C_DFSS_DSP_DX2ZC_ECONZ_EFSS_HT2ZC:
  id: "8116241480693055488"
  description: "Single zone AHU."
  is_canonical: true
  implements:
  - AHU
  - CO2C
  - DFSS
  - DSP
  - DX2ZC
  - ECONZ
  - EFSS
  - HT2ZC

AHU_DFSS_DFVSC_DSP_DXZC_ECOND_EFSS_EFVSC_HTZC:
  id: "5666283283403505664"
  description: "Single zone AHU."
  is_canonical: true
  implements:
  - AHU
  - DFSS
  - DFVSC
  - DSP
  - DXZC
  - ECOND
  - EFSS
  - EFVSC
  - HTZC

AHU_BSPC_DFSS_DFVSC_DX2ZC_ECONZ_EFSS_EFVSC_HTZC:
  id: "9782573342820139008"
  description: "Single zone AHU."
  is_canonical: true
  implements:
  - AHU
  - BSPC
  - DFSS
  - DFVSC
  - DX2ZC
  - ECONZ
  - EFSS
  - EFVSC
  - HTZC

AHU_BSPC_DFSS_DFVSC_DSP_DX3DC_ECOND_EFSS_EFVSC_HTDC:
  id: "10746343663077425152"
  description: "Single zone AHU."
  is_canonical: true
  implements:
  - AHU
  - BSPC
  - DFSS
  - DFVSC
  - DSP
  - DX3DC
  - ECOND
  - EFSS
  - EFVSC
  - HTDC


AHU_CO2C_DFSS_DFVSC_DSP_DX2DC_ECOND_EFSS_EFVSC_HTDC:
  id: "17339613517547831296"
  description: "Single zone AHU."
  is_canonical: true
  implements:
  - AHU
  - CO2C
  - DFSS
  - DFVSC
  - DSP
  - DX2DC
  - ECOND
  - EFSS
  - EFVSC
  - HTDC

AHU_CO2M_DFSS_DFVSC_DSP_DXDC_ECONMD_EFSS_EFVSC_HWDC:
  id: "14889655320258281472"
  description: "Single zone AHU."
  is_canonical: true
  implements:
  - AHU
  - CO2M
  - DFSS
  - DFVSC
  - DSP
  - DXDC
  - ECONMD
  - EFSS
  - EFVSC
  - HWDC

AHU_DFSS_DXZC_ECOND_ZHM:
  id: "5170887324392751104"
  description: "Single-zone AHU."
  is_canonical: true
  implements:
  - AHU
  - DFSS
  - DXZC
  - ECOND
  - ZHM


### Multi-zone Units ###

AHU_DXSC_ECON_EFSS_SFSS:
  id: "2459720348715712512"
  description: "Single zone AHU."
  is_canonical: true
  implements:
  - AHU
  - DXSC
  - ECON
  - EFSS
  - SFSS

AHU_DXSC_ECON_HTSC_SFSS:
  id: "6134657644650037248"
  description: "Single zone AHU."
  is_canonical: true
  implements:
  - AHU
  - DXSC
  - ECON
  - HTSC
  - SFSS

AHU_BYPSSPC_ECON_HP2SC_HTSC_SFSS:
  id: "14394259361247526912"
  description: "Multi-zone AHU with bypass static control."
  is_canonical: true
  implements:
  - AHU
  - BYPSSPC
  - ECON
  - HP2SC
  - HTSC
  - SFSS

AHU_BYPSSPC_DX2SC_ECON_HTSC_SFSS:
  id: "11683092385570488320"
  description: "Multi-zone AHU with bypass static control."
  is_canonical: true
  implements:
  - AHU
  - BYPSSPC
  - DX2SC
  - ECON
  - HTSC
  - SFSS

AHU_BYPSSPC_DX2SC_ECON_HT2SC_SFSS:
  id: "9845623737603325952"
  description: "Multi-zone AHU with bypass static control."
  is_canonical: true
  implements:
  - AHU
  - BYPSSPC
  - DX2SC
  - ECON
  - HT2SC
  - SFSS

AHU_BYPSSPC_DXSC_ECON_HTSC_SFSS:
  id: "12583812311044587520"
  description: "Multi-zone AHU with bypass static control."
  is_canonical: true
  implements:
  - AHU
  - BYPSSPC
  - DXSC
  - ECON
  - HTSC
  - SFSS

AHU_BYPSSPC_ECON_EFSS_HP2SC_SFSS:
  id: "2865044315179057152"
  description: "Multi-zone AHU with bypass static control."
  is_canonical: true
  implements:
  - AHU
  - BYPSSPC
  - ECON
  - EFSS
  - HP2SC
  - SFSS

AHU_DX2SC_ECON_SFSS_SFVSC_SSPC:
  id: "15358029681504813056"
  description: "Multi zone AHU."
  is_canonical: true
  implements:
  - AHU
  - DX2SC
  - ECON
  - SFSS
  - SFVSC
  - SSPC

AHU_BYPSSPC_DXSC_ECON_HP2SC_SFSS:
  id: "5233937719175938048"
  description: "Multi-zone AHU with bypass static control."
  is_canonical: true
  implements:
  - AHU
  - BYPSSPC
  - DXSC
  - ECON
  - HP2SC
  - SFSS

AHU_BYPSSPC_ECON_HP2SC_HT2SC_SFSS:
  id: "7972126292617199616"
  description: "Multi-zone AHU with bypass static control."
  is_canonical: true
  implements:
  - AHU
  - BYPSSPC
  - ECON
  - HP2SC
  - HT2SC
  - SFSS


AHU_DXSC_ECON_SFSS_SFVSC_SSPC:
  id: "12088416352033832960"
  description: "Multi-zone AHU."
  is_canonical: true
  implements:
  - AHU
  - DXSC
  - ECON
  - SFSS
  - SFVSC
  - SSPC

AHU_BYPSSPC2X_DX2SC_ECON_HT2SC_SFSS:
  id: "3828814635436343296"
  description: "Single zone AHU with bypass static pressure control."
  is_canonical: true
  implements:
  - AHU
  - BYPSSPC2X
  - DX2SC
  - ECON
  - HT2SC
  - SFSS

AHU_BYPSSPC_DSP_DX2ZC_ECON_HTZC_SFSS:
  id: "14457309756030713856"
  description: "Weird type where the unit serves a zone, but has static control."
  #is_canonical: true
  implements:
  - AHU
  - BYPSSPC
  - DSP
  - DX2ZC
  - ECON
  - HTZC
  - SFSS

AHU_BYPSSPC_DX2SDC_ECON_HT2SDC_SFSS:
  id: "16294778403997876224"
  description: "Multi zone AHU with bypass static control."
  is_canonical: true
  implements:
  - AHU
  - BYPSSPC
  - DX2SDC
  - ECON
  - HT2SDC
  - SFSS

AHU_DX4SC_ECON_SFSS_SFVSC_SSPC:
  id: "2928094709962244096"
  description: "Multi-zone AHU."
  is_canonical: true
  implements:
  - AHU
  - DX4SC
  - ECON
  - SFSS
  - SFVSC
  - SSPC


AHU_CHWSDC_ECOND_HTSDC_SFSS_SHC:
  id: "13052186672291119104"
  description: "Multi-zone AHU."
  is_canonical: true
  implements:
  - AHU
  - CHWSDC
  - ECOND
  - HTSDC
  - SFSS
  - SHC


AHU_DX4SC_ECON_EFSS_SFSS_SSPC:
  id: "12151466746817019904"
  description: "Multi-zone AHU with exhaust fan."
  is_canonical: true
  implements:
  - AHU
  - DX4SC
  - ECON
  - EFSS
  - SFSS
  - SSPC

AHU_DXSC_ECON_HTSC_SFSS_SFVSC:
  id: "11430890806437740544"
  description: "Multi-zone AHU."
  is_canonical: true
  implements:
  - AHU
  - DXSC
  - ECON
  - HTSC
  - SFSS
  - SFVSC

AHU_CHWSC_ECON_SFSS_SFVSC_SSPC:
  id: "1306798844108865536"
  description: "Multi-zone AHU."
  is_canonical: true
  implements:
  - AHU
  - CHWSC
  - ECON
  - SFSS
  - SFVSC
  - SSPC

AHU_CHWSC_ECON_FDPM_HWSC_SFSS:
  id: "7539780728389632000"
  description: "Multi-zone AHU."
  is_canonical: true
  implements:
  - AHU
  - CHWSC
  - ECON
  - FDPM
  - HWSC
  - SFSS

AHU_CHWSC_ECON_SARC_SFSS_SFVSC_SSPC:
  id: "1712122810572210176"
  description: "Multi-zone AHU."
  is_canonical: true
  implements:
  - AHU
  - CHWSC
  - ECON
  - SARC
  - SFSS
  - SFVSC
  - SSPC


AHU_DX2SC_ECON_HT2SC_SFSS_SFVSC_SSPC:
  id: "10530170880963641344"
  description: "Multi-zone AHU."
  is_canonical: true
  implements:
  - AHU
  - DX2SC
  - ECON
  - HT2SC
  - SFSS
  - SFVSC
  - SSPC


AHU_BYPSSPC_DXSC_ECON_EFSS_HTSC_SFSS:
  id: "8440500653863731200"
  description: "Multi-zone AHU"
  is_canonical: true
  implements:
  - AHU
  - BYPSSPC
  - DXSC
  - ECON
  - EFSS
  - HTSC
  - SFSS

AHU_BYPSSPC_DX2SC_ECON_EFSS_HTSC_SFSS:
  id: "16763152765244407808"
  description: "Multi-zone AHU."
  is_canonical: true
  implements:
  - AHU
  - BYPSSPC
  - DX2SC
  - ECON
  - EFSS
  - HTSC
  - SFSS

AHU_BSPC_DX4SC_ECON_EFSS_SFSS_SSPC:
  id: "6819204788010352640"
  description: "Multi-zone AHU"
  is_canonical: true
  implements:
  - AHU
  - BSPC
  - DX4SC
  - ECON
  - EFSS
  - SFSS
  - SSPC


AHU_BYPSSPC_ECON_EFSS_HP2ZC_SFSS_STM:
  id: "5918484862536253440"
  description: "Multi-zone AHU. Weird unit with supply static control for a single zone."
  #is_canonical: true
  implements:
  - AHU
  - BYPSSPC
  - ECON
  - EFSS
  - HP2ZC
  - SFSS
  - STM

AHU_BYPSSPC_DX2SC_ECON_EFSS_HT2SC_SFSS:
  id: "17663872690718507008"
  description: "Multi-zone AHU."
  is_canonical: true
  implements:
  - AHU
  - BYPSSPC
  - DX2SC
  - ECON
  - EFSS
  - HT2SC
  - SFSS

AHU_CHWSC_ECON_HWSC_SFSS_SFVSC_SSPC:
  id: "1775173205355397120"
  description: "Multi-zone AHU."
  is_canonical: true
  implements:
  - AHU
  - CHWSC
  - ECON
  - HWSC
  - SFSS
  - SFVSC
  - SSPC

AHU_CHWSC_ECON_SFC_SFSS_SFVSC_SSPC:
  id: "10935494847426985984"
  description: "Multi-zone AHU."
  is_canonical: true
  implements:
  - AHU
  - CHWSC
  - ECON
  - SFC
  - SFSS
  - SFVSC
  - SSPC

AHU_DX2SC_ECON_EFSS_SFSS_SFVSC_SSPC:
  id: "15141856899391029248"
  description: "Multi-zone AHU."
  is_canonical: true
  implements:
  - AHU
  - DX2SC
  - ECON
  - EFSS
  - SFSS
  - SFVSC
  - SSPC


AHU_BSPC_DXSC_ECON_SFSS_SFVSC_SSPC:
  id: "946510873919225856"
  description: "Multi-zone AHU."
  is_canonical: true
  implements:
  - AHU
  - BSPC
  - DXSC
  - ECON
  - SFSS
  - SFVSC
  - SSPC

AHU_CHWSC_ECONM2X_MOAFC_SFSS_SFVSC_SSPC:
  id: "6323808828999598080"
  description: "Multi-zone AHU."
  is_canonical: true
  implements:
  - AHU
  - CHWSC
  - ECONM2X
  - MOAFC
  - SFSS
  - SFVSC
  - SSPC

AHU_CHWSC_ECON_FDPM_SFSS_SFVSC_SSPC:
  id: "3612641853322559488"
  description: "Multi-zone AHU."
  is_canonical: true
  implements:
  - AHU
  - CHWSC
  - ECON
  - FDPM
  - SFSS
  - SFVSC
  - SSPC

AHU_DXSC_ECONM_HWSC_SFSS_SFVSC_SSPC:
  id: "10169882910774001664"
  description: "Multi-zone AHU."
  is_canonical: true
  implements:
  - AHU
  - DXSC
  - ECONM
  - HWSC
  - SFSS
  - SFVSC
  - SSPC

AHU_BSPC_DXSC_ECON_EFSS_SFSS_SFVSC_SSPC:
  id: "6386859223782785024"
  description: "Multi-zone AHU."
  is_canonical: true
  implements:
  - AHU
  - BSPC
  - DXSC
  - ECON
  - EFSS
  - SFSS
  - SFVSC
  - SSPC

AHU_BSPC_DX4SC_ECON_EFSS_SFSS_SFVSC_SSPC:
  id: "16042576824865128448"
  description: "Multi-zone AHU."
  is_canonical: true
  implements:
  - AHU
  - BSPC
  - DX4SC
  - ECON
  - EFSS
  - SFSS
  - SFVSC
  - SSPC

AHU_DX2SC_ECON_EFSS_HT2SC_SFSS_SFVSC_SSPC:
  id: "15547180865854373888"
  description: "Multi-zone AHU."
  is_canonical: true
  implements:
  - AHU
  - DX2SC
  - ECON
  - EFSS
  - HT2SC
  - SFSS
  - SFVSC
  - SSPC

AHU_DXSC_ECON_EFSS_HTSC_SFSS_SFVSC_SSPC:
  id: "12836013890177335296"
  description: "Multi-zone AHU."
  is_canonical: true
  implements:
  - AHU
  - DXSC
  - ECON
  - EFSS
  - HTSC
  - SFSS
  - SFVSC
  - SSPC

AHU_BYPSSPC_DXSC_ECON_EFSS_HTSC_SFSS_SFVSC:
  id: "5558196892346613760"
  description: "Multi-zone AHU."
  is_canonical: true
  implements:
  - AHU
  - BYPSSPC
  - DXSC
  - ECON
  - EFSS
  - HTSC
  - SFSS
  - SFVSC

AHU_BSPC_CHWSC_ECON_EFSS_SFSS_SFVSC_SSPC:
  id: "15610231260637560832"
  description: "Multi-zone AHU."
  is_canonical: true
  implements:
  - AHU
  - BSPC
  - CHWSC
  - ECON
  - EFSS
  - SFSS
  - SFVSC
  - SSPC

AHU_BSPC_CHWSC_ECON_EFSS_HWSC_SFSS_SSPC:
  id: "4513361778796658688"
  description: "Multi-zone AHU."
  is_canonical: true
  implements:
  - AHU
  - BSPC
  - CHWSC
  - ECON
  - EFSS
  - HWSC
  - SFSS
  - SSPC

AHU_BSPC_DX2SC_ECON_EFSS_SFSS_SFVSC_SSPC:
  id: "4017965819785904128"
  description: "Multi-zone AHU."
  is_canonical: true
  implements:
  - AHU
  - BSPC
  - DX2SC
  - ECON
  - EFSS
  - SFSS
  - SFVSC
  - SSPC

AHU_DX4SC_ECON_EFSS_HWSC_SFSS_SFVSC_SSPC:
  id: "8224327871749947392"
  description: "Multi-zone AHU."
  is_canonical: true
  implements:
  - AHU
  - DX4SC
  - ECON
  - EFSS
  - HWSC
  - SFSS
  - SFVSC
  - SSPC

AHU_BSPC_DX4SC_ECON_EFSS_RHM_SFSS_SSPC:
  id: "4081016214569091072"
  description: "Multi-zone AHU."
  is_canonical: true
  implements:
  - AHU
  - BSPC
  - DX4SC
  - ECON
  - EFSS
  - RHM
  - SFSS
  - SSPC

AHU_CHWSC_ECON_FDPM_HWSC_SFSS_SFVSC_SSPC:
  id: "13736733815651434496"
  description: "Multi-zone AHU."
  is_canonical: true
  implements:
  - AHU
  - CHWSC
  - ECON
  - FDPM
  - HWSC
  - SFSS
  - SFVSC
  - SSPC

AHU_DX4ZC_ECON_EFSS_HT3ZC_SFSS_SFVSC_ZHC:
  id: "13241337856640679936"
  description: "Multi-zone AHU with some weird zone points."
  #is_canonical: true
  implements:
  - AHU
  - DX4ZC
  - ECON
  - EFSS
  - HT3ZC
  - SFSS
  - SFVSC
  - ZHC

AHU_BSPC_DX4SC_ECONM_EFSS_EFVSC_SFSS_SFVSC_SSPC:
  id: "17447699908604723200"
  description: "Multi-zone AHU."
  is_canonical: true
  implements:
  - AHU
  - BSPC
  - DX4SC
  - ECONM
  - EFSS
  - EFVSC
  - SFSS
  - SFVSC
  - SSPC

AHU_BSPC_DX4SC_ECON_EFSS_EFVSC_SFSS_SFVSC_SSPC:
  id: "3252353883132919808"
  description: "Multi-zone AHU."
  is_canonical: true
  implements:
  - AHU
  - BSPC
  - DX4SC
  - ECON
  - EFSS
  - EFVSC
  - SFSS
  - SFVSC
  - SSPC

AHU_DX2SC_ECON_EFSS_EFVSC_HTSC_SFSS_SFVSC_SSPC:
  id: "13304388251423866880"
  description: "Multi-zone AHU."
  is_canonical: true
  implements:
  - AHU
  - DX2SC
  - ECON
  - EFSS
  - EFVSC
  - HTSC
  - SFSS
  - SFVSC
  - SSPC

AHU_BSPC_DX4SC_ECON_EFSS_RHM_SFSS_SFVSC_SSPC:
  id: "9125047797224046592"
  description: "Multi-zone AHU."
  is_canonical: true
  implements:
  - AHU
  - BSPC
  - DX4SC
  - ECON
  - EFSS
  - RHM
  - SFSS
  - SFVSC
  - SSPC

AHU_CHWSC_ECON_EFSS_EFVSC_HWSC_SFSS_SFVSC_SSPC:
  id: "8629651838213292032"
  description: "Multi-zone AHU."
  is_canonical: true
  implements:
  - AHU
  - CHWSC
  - ECON
  - EFSS
  - EFVSC
  - HWSC
  - SFSS
  - SFVSC
  - SSPC

AHU_BSPC_CHWSC_ECON_EFSS_EFVSC_SFSS_SFVSC_SSPC:
  id: "730338091805442048"
  description: "Multi-zone AHU."
  is_canonical: true
  implements:
  - AHU
  - BSPC
  - CHWSC
  - ECON
  - EFSS
  - EFVSC
  - SFSS
  - SFVSC
  - SSPC

AHU_BSPC_DX4SC_ECONM_EFSS_EFVSC_SFSS2X_SFVSC_SSPC:
  id: "8692702232996478976"
  description: "Multi-zone AHU."
  is_canonical: true
  implements:
  - AHU
  - BSPC
  - DX4SC
  - ECONM
  - EFSS
  - EFVSC
  - SFSS2X
  - SFVSC
  - SSPC

AHU_BSPC_DXSC_ECON_EFSS_EFVSC_SFSS_SFVSC_SSPC:
  id: "18348419834078822400"
  description: "Multi-zone AHU."
  is_canonical: true
  implements:
  - AHU
  - BSPC
  - DXSC
  - ECON
  - EFSS
  - EFVSC
  - SFSS
  - SFVSC
  - SSPC

AHU_BSPC_CO2C_DX2SC_ECON_EFSS_SFSS_SFVSC_SSPC:
  id: "17853023875068067840"
  description: "Multi-zone AHU."
  is_canonical: true
  implements:
  - AHU
  - BSPC
  - CO2C
  - DX2SC
  - ECON
  - EFSS
  - SFSS
  - SFVSC
  - SSPC

AHU_BSPC_DX2SC_ECONM_EFSS_EFVSC_SFSS_SFVSC_SSPC:
  id: "9953710128660217856"
  description: "Multi-zone AHU."
  is_canonical: true
  implements:
  - AHU
  - BSPC
  - DX2SC
  - ECONM
  - EFSS
  - EFVSC
  - SFSS
  - SFVSC
  - SSPC

AHU_BSPC_DX4SC_ECON_EFSS_SARC_SFSS_SFVSC_SSPC:
  id: "12475725919987695616"
  description: "Multi-zone AHU."
  is_canonical: true
  implements:
  - AHU
  - BSPC
  - DX4SC
  - ECON
  - EFSS
  - SARC
  - SFSS
  - SFVSC
  - SSPC

AHU_BSPC_DX2SC_ECON_EFSS_EFVSC_SFSS_SFVSC_SSPC:
  id: "17916074269851254784"
  description: "Multi-zone AHU."
  is_canonical: true
  implements:
  - AHU
  - BSPC
  - DX2SC
  - ECON
  - EFSS
  - EFVSC
  - SFSS
  - SFVSC
  - SSPC

AHU_BSPC_DX4SC_ECON_EFSS_OAFMC_SFSS_SFVSC_SSPC:
  id: "1135662058268786688"
  description: "Multi-zone AHU."
  is_canonical: true
  implements:
  - AHU
  - BSPC
  - DX4SC
  - ECON
  - EFSS
  - OAFMC
  - SFSS
  - SFVSC
  - SSPC

AHU_BSPC_DX2SC_ECON_EFSS_HWSC_SFSS_SFVSC_SSPC:
  id: "5342024110232829952"
  description: "Multi-zone AHU."
  is_canonical: true
  implements:
  - AHU
  - BSPC
  - DX2SC
  - ECON
  - EFSS
  - HWSC
  - SFSS
  - SFVSC
  - SSPC

AHU_BSPC_DX2SC_ECON_EFSS_EFVSC_HWSC_SFSS_SFVSC_SSPC:
  id: "7864039901560307712"
  description: "Multi-zone AHU."
  is_canonical: true
  implements:
  - AHU
  - BSPC
  - DX2SC
  - ECON
  - EFSS
  - EFVSC
  - HWSC
  - SFSS
  - SFVSC
  - SSPC

AHU_BSPC_DX4SC_ECON_OAFMC_SFC_SFSS_SFVSC_SSPM:
  id: "117848542483054592"
  description: "Multi-zone AHU."
  is_canonical: true
  implements:
  - AHU
  - BSPC
  - DX4SC
  - ECON
  - OAFMC
  - SFC
  - SFSS
  - SFVSC
  - SSPM

AHU_DXSC_ECON_EFSS_EFVSC_HTSC_SFSS_SFVSC_SSPC:
  id: "10359034095123562496"
  description: "Multi-zone AHU."
  is_canonical: true
  implements:
  - AHU
  - DXSC
  - ECON
  - EFSS
  - EFVSC
  - HTSC
  - SFSS
  - SFVSC
  - SSPC

AHU_BSPC_DX5SC_ECON_EFSS_EFVSC_SFSS_SFVSC_SSPC:
  id: "17087411938415083520"
  description: "Multi-zone AHU."
  is_canonical: true
  implements:
  - AHU
  - BSPC
  - DX5SC
  - ECON
  - EFSS
  - EFVSC
  - SFSS
  - SFVSC
  - SSPC

AHU_BSPC_DX3SC_ECONM_EFSS4X_EFVSC4X_SFSS2X_SFVSC2X_SSPC:
  id: "2099432378526072832"
  description: "Multi-zone AHU."
  is_canonical: true
  implements:
  - AHU
  - BSPC
  - DX3SC
  - ECONM
  - EFSS4X
  - EFVSC4X
  - SFSS2X
  - SFVSC2X
  - SSPC

AHU_BSPC_DXSC_ECONM_EFSS_SFSS_SFVSC_SSPC_STC:
  id: "9341220579337830400"
  description: "Multi-zone AHU."
  is_canonical: true
  implements:
  - AHU
  - BSPC
  - DXSC
  - ECONM
  - EFSS
  - SFSS
  - SFVSC
  - SSPC
  - STC

AHU_BSPC_DX3SC_ECONM_EFSS_EFVSC_SFSS_SFVSC_SSPC:
  id: "5747348076696174592"
  description: "Multi-zone AHU."
  is_canonical: true
  implements:
  - AHU
  - BSPC
  - DX3SC
  - ECONM
  - EFSS
  - EFVSC
  - SFSS
  - SFVSC
  - SSPC

AHU_BSPC_DX2SC_ECON_EFSS_SARC_SFM_SFSS_SSPC:
  id: "11322804415380848640"
  description: "Multi-zone AHU."
  is_canonical: true
  implements:
  - AHU
  - BSPC
  - DX2SC
  - ECON
  - EFSS
  - SARC
  - SFM
  - SFSS
  - SSPC

AHU_BSPC_DX3SC_ECON_EFSS_EFVSC_HTSC_SFSS_SFVSC_SSPC:
  id: "334021324596838400"
  description: "Multi-zone AHU."
  is_canonical: true
  implements:
  - AHU
  - BSPC
  - DX3SC
  - ECON
  - EFSS
  - EFVSC
  - HTSC
  - SFSS
  - SFVSC
  - SSPC

AHU_BSPC_DX2SC_ECON_EFSS_EFVSC_HTSC_SFSS_SFVSC_SSPC:
  id: "4729534560910442496"
  description: "Multi-zone AHU."
  is_canonical: true
  implements:
  - AHU
  - BSPC
  - DX2SC
  - ECON
  - EFSS
  - EFVSC
  - HTSC
  - SFSS
  - SFVSC
  - SSPC


AHU_BSPC_CHWSC_ECON_EFSS_EFVSC_HWSC_SFSS_SFVSC_SSPC:
  id: "14970720113550950400"
  description: "Multi-zone AHU."
  is_canonical: true
  implements:
  - AHU
  - BSPC
  - CHWSC
  - ECON
  - EFSS
  - EFVSC
  - HWSC
  - SFSS
  - SFVSC
  - SSPC


AHU_BSPC_CHW2XSC_ECON_EFSS2X_EFVSC2X_RSPC_SFSS2X_SFVSC2X_SSPC:
  id: "3441505067482480640"
  description: "Multi-zone AHU."
  is_canonical: true
  implements:
  - AHU
  - BSPC
  - CHW2XSC
  - ECON
  - EFSS2X
  - EFVSC2X
  - RSPC
  - SFSS2X
  - SFVSC2X
  - SSPC

AHU_BSPC_DXSC_ECON_EFSS_EFVSC_FDPM_SFSS3X_SFVSC2X_SSPC:
  id: "6711118396953460736"
  description: "Multi-zone AHU."
  is_canonical: true
  implements:
  - AHU
  - BSPC
  - DXSC
  - ECON
  - EFSS
  - EFVSC
  - FDPM
  - SFSS3X
  - SFVSC2X
  - SSPC


AHU_BSPC_CHWSC_ECON_EFSS_EFVSC_OAFMC_SFSS_SFVSC_SSPC:
  id: "9557393361451614208"
  description: "Multi-zone AHU."
  is_canonical: true
  implements:
  - AHU
  - BSPC
  - CHWSC
  - ECON
  - EFSS
  - EFVSC
  - OAFMC
  - SFSS
  - SFVSC
  - SSPC

AHU_BSPC_DX4SC_ECON_EFSS_EFVSC_SARC_SFSS_SFVSC_SSPC:
  id: "13952906597765218304"
  description: "Multi-zone AHU."
  is_canonical: true
  implements:
  - AHU
  - BSPC
  - DX4SC
  - ECON
  - EFSS
  - EFVSC
  - SARC
  - SFSS
  - SFVSC
  - SSPC

AHU_BSPC_DX4SC_ECON_EFSS_EFVSC_HWSC_SFSS_SFVSC_SSPC:
  id: "12664877104337256448"
  description: "Multi-zone AHU."
  is_canonical: true
  implements:
  - AHU
  - BSPC
  - DX4SC
  - ECON
  - EFSS
  - EFVSC
  - HWSC
  - SFSS
  - SFVSC
  - SSPC

AHU_BSPC_DX2SC_ECON_EFSS_EFVSC_OAFMC_SFSS_SFVSC_SSPC:
  id: "3036181101019136000"
  description: "Multi-zone AHU."
  is_canonical: true
  implements:
  - AHU
  - BSPC
  - DX2SC
  - ECON
  - EFSS
  - EFVSC
  - OAFMC
  - SFSS
  - SFVSC
  - SSPC

AHU_CHWSC_ECON_EFSS_EFVSC_FDPM_RFC_SFSS_SFVSC_SSPC:
  id: "4945707343024226304"
  description: "Multi-zone AHU."
  is_canonical: true
  implements:
  - AHU
  - CHWSC
  - ECON
  - EFSS
  - EFVSC
  - FDPM
  - RFC
  - SFSS
  - SFVSC
  - SSPC

AHU_BSPC_DX4SC_ECONM_EFSS_EFVSC_OAFMC_SFSS_SFVSC_SSPC:
  id: "2423691551696748544"
  description: "Multi-zone AHU."
  is_canonical: true
  implements:
  - AHU
  - BSPC
  - DX4SC
  - ECONM
  - EFSS
  - EFVSC
  - OAFMC
  - SFSS
  - SFVSC
  - SSPC

AHU_BSPC_CHWSC_ECON_EFSS_OAFMC_SARC_SFSS_SFVSC_SSPC:
  id: "8053191085909868544"
  description: "Multi-zone AHU."
  is_canonical: true
  implements:
  - AHU
  - BSPC
  - CHWSC
  - ECON
  - EFSS
  - OAFMC
  - SARC
  - SFSS
  - SFVSC
  - SSPC

AHU_BSPC_DX4SC_ECON_EFSS_OAFMC_SARC_SFSS_SFVSC_SSPC:
  id: "12259553137873911808"
  description: "Multi-zone AHU."
  is_canonical: true
  implements:
  - AHU
  - BSPC
  - DX4SC
  - ECON
  - EFSS
  - OAFMC
  - SARC
  - SFSS
  - SFVSC
  - SSPC

AHU_BSPC_CHWSC_ECON_EFSS_EFVSC_MOAFC_SARC_SFSS_SFVSC_SSPC:
  id: "15934490433808236544"
  description: "Multi-zone AHU."
  is_canonical: true
  implements:
  - AHU
  - BSPC
  - CHWSC
  - ECON
  - EFSS
  - EFVSC
  - MOAFC
  - SARC
  - SFSS
  - SFVSC
  - SSPC

AHU_BSPC_DX4SC_ECON_EFSS_EFVSC_HWSC_SARC_SFSS_SFVSC_SSPC:
  id: "14169079379879002112"
  description: "Multi-zone AHU."
  is_canonical: true
  implements:
  - AHU
  - BSPC
  - DX4SC
  - ECON
  - EFSS
  - EFVSC
  - HWSC
  - SARC
  - SFSS
  - SFVSC
  - SSPC

AHU_BSPC_CHWSC_ECON_EFSS4X_EFVSC4X_FDPM_HWSC_SFSS2X_SFVSC2X_SSPC:
  id: "11647063588551524352"
  description: "Multi-zone AHU."
  is_canonical: true
  implements:
  - AHU
  - BSPC
  - CHWSC
  - ECON
  - EFSS4X
  - EFVSC4X
  - FDPM
  - HWSC
  - SFSS2X
  - SFVSC2X
  - SSPC


AHU_BSPC_CHWSC_ECON_EFSS3X_EFVSC3X_MOAFC_SARC_SFSS2X_SFVSC2X_SSPC:
  id: "4405275387739766784"
  description: "Multi-zone AHU."
  is_canonical: true
  implements:
  - AHU
  - BSPC
  - CHWSC
  - ECON
  - EFSS3X
  - EFVSC3X
  - MOAFC
  - SARC
  - SFSS2X
  - SFVSC2X
  - SSPC

AHU_BPC_CHWSC_ECONM_EFSS4X_EFVSC4X_FDPM_HWSC_MOAFC_SFSS2X_SFVSC2X_SSPC:
  id: "2639864333810532352"
  description: "Multi-zone AHU."
  is_canonical: true
  implements:
  - AHU
  - BPC
  - CHWSC
  - ECONM
  - EFSS4X
  - EFVSC4X
  - FDPM
  - HWSC
  - MOAFC
  - SFSS2X
  - SFVSC2X
  - SSPC

AHU_BSPC_CO2M_DX4SC_ECON_EFSS_EFVSC_FDPM4X_HTSC_MOAFC_OAFC_SFSS_SFVSC_SSPC:
  id: "7647867119446523904"
  description: "Multi-zone AHU."
  is_canonical: true
  implements:
  - AHU
  - BSPC
  - CO2M
  - DX4SC
  - ECON
  - EFSS
  - EFVSC
  - FDPM4X
  - HTSC
  - MOAFC
  - OAFC
  - SFSS
  - SFVSC
  - SSPC

AHU_BSPC_CHWSC_ECON_EFSS_EFSS4X_EFVSC_EFVSC4X_FDPM_HWSC_MOAFC_SFSS2X_SFVSC2X_SSPC:
  id: "13628647424594542592"
  description: "Multi-zone AHU with multiple supply/exhaust fans."
  is_canonical: true
  implements:
  - AHU
  - BSPC
  - CHWSC
  - ECON
  - EFSS
  - EFSS4X
  - EFVSC
  - EFVSC4X
  - FDPM
  - HWSC
  - MOAFC
  - SFSS2X
  - SFVSC2X
  - SSPC



AHU_BSPC_ECON_EFSS_SFSS_SFVSC_SSPC:
  id: "11863236370665308160"
  description: "Multi-zone AHU."
  is_canonical: true
  implements:
  - AHU
  - BSPC
  - ECON
  - EFSS
  - SFSS
  - SFVSC
  - SSPC

AHU_DXSC_ECON_EFSS_HWSC_SFSS_SFVSC:
  id: "7035377570124136448"
  description: "Multi-zone AHU."
  is_canonical: true
  implements:
  - AHU
  - DXSC
  - ECON
  - EFSS
  - HWSC
  - SFSS
  - SFVSC

AHU_BSPC_ECON_EFSS_SARC_SFSS_SFVSC_SSPC:
  id: "17276563122764644352"
  description: "Multi-zone AHU."
  is_canonical: true
  implements:
  - AHU
  - BSPC
  - ECON
  - EFSS
  - SARC
  - SFSS
  - SFVSC
  - SSPC

AHU_BSPC_DX3SC_ECONM_EFSS_EFVSC_HTSC_SFSS_SFVSC_SSPC:
  id: "16871239156301299712"
  description: "Multi-zone AHU."
  is_canonical: true
  implements:
  - AHU
  - BSPC
  - DX3SC
  - ECONM
  - EFSS
  - EFVSC
  - HTSC
  - SFSS
  - SFVSC
  - SSPC

AHU_BSPC_DX4SC_ECONM_EFSS_EFVSC_OAFC_SARC_SFSS_SFVSC_SSPC:
  id: "9016961406167154688"
  description: "Multi-zone AHU."
  is_canonical: true
  implements:
  - AHU
  - BSPC
  - DX4SC
  - ECONM
  - EFSS
  - EFVSC
  - OAFC
  - SARC
  - SFSS
  - SFVSC
  - SSPC

AHU_BSPC_CHWSC_ECON_EFSS_EFVSC_HWSC_PHWSC_SFSS_SFVSC_SSPC:
  id: "16258749606978912256"
  description: "Multi-zone AHU."
  is_canonical: true
  implements:
  - AHU
  - BSPC
  - CHWSC
  - ECON
  - EFSS
  - EFVSC
  - HWSC
  - PHWSC
  - SFSS
  - SFVSC
  - SSPC

AHU_UNDEFINED:
  id: "8989855146007592960"
  description: "An AHU with no telemetry data. Note this is non-canonical, as it is typically expected that telemetry will normally be available."
  implements:
  - AHU
  
AHU_BSPC_DX4SC_ECON_EFSS_EFVSC_MOAFC_SFSS_SFVSC_SSPC_STC:
  id: "16383179138871066624"
  description: "Multi-zone AHU with minimum ventilation control."
  is_canonical: true
  implements:
  - AHU
  - BSPC
  - DX4SC
  - ECON
  - EFSS
  - EFVSC
  - MOAFC
  - SFSS
  - SFVSC
  - SSPC
  - STC

AHU_DX2SC_ECONM_EFSS_SARC_SFC_SFSS_SFVSC_SSPC:
  id: "9024297347747676160"
  description: "Multi zone unit with 2-stage compressor."
  is_canonical: true
  implements:
  - AHU
  - DX2SC
  - ECONM
  - EFSS
  - SARC
  - SFC
  - SFSS
  - SFVSC
  - SSPC

AHU_BSPC_DX4SC_ECONM_EDPM_EFSS_EFVSC_SFSS_SFVSC_SSPC_STC:
  id: "14176415321459523584"
  description: "Multi-zone AHU with exhaust damper monitoring"
  is_canonical: true
  implements:
  - AHU
  - BSPC
  - DX4SC
  - ECONM
  - EDPM
  - EFSS
  - EFVSC
  - SFSS
  - SFVSC
  - SSPC
  - STC

AHU_CHWSC_ECONM_FDPM_MOAFC_SFSS2X_SFVSC2X_SSPC_SARC:
  id: "1278105988670423040"
  description: "Multi-zone AHU with dual fans, static control and filter monitoring."
  is_canonical: true
  implements:
  - AHU
  - CHWSC
  - ECONM
  - FDPM
  - MOAFC
  - SFSS2X
  - SFVSC2X
  - SSPC
  - SARC

AHU_CHWSC_ECONM_FDPM_HWSC_SFSS_STC:
  id: "6502281556420198400"
  description: "Multi-zone AHU."
  is_canonical: true
  implements:
  - AHU
  - CHWSC
  - ECONM
  - FDPM
  - HWSC
  - SFSS
  - STC

AHU_CHWSC_ECONM_FDPM_HWSC_SFSS_SFVSC_SSPC_SARC:
  id: "1395199578982055936"
  description: "Multi-zone AHU."
  is_canonical: true
  implements:
  - AHU
  - CHWSC
  - ECONM
  - FDPM
  - HWSC
  - SFSS
  - SFVSC
  - SSPC
  - SARC


AHU_EDBPC_DX4SC_ECONM_EFSS_EFVSC_SFSS_SFVSC_SARC_SSPC:
  id: "18247669384602451968"
  description: "Multi-zone AHU."
  is_canonical: true
  implements:
  - AHU
  - EDBPC
  - DX4SC
  - ECONM
  - EFSS
  - EFVSC
  - SFSS
  - SFVSC
  - SARC
  - SSPC

AHU_BSPC_DX4SC_ECONM_EFSS_SARC_SFSS_SFVSC_SSPC:
  id: "2647200275391053824"
  description: "Multi-zone AHU."
  is_canonical: true
  implements:
  - AHU
  - BSPC
  - DX4SC
  - ECONM
  - EFSS
  - SARC
  - SFSS
  - SFVSC
  - SSPC


AHU_BSPC_DX4SC_ECON_EFSS_SFSS_SFVSC_SSPC_HWSC:
  id: "10501478025525198848"
  description: "Multi-zone AHU."
  is_canonical: true
  implements:
  - AHU
  - BSPC
  - DX4SC
  - ECON
  - EFSS
  - SFSS
  - SFVSC
  - SSPC
  - HWSC

AHU_BSPC_DX4SC_ECONM_EFSS_EFVSC_SFSS2X_SFVSC2X_SSPC_SARC:
  id: "15725653593274974208"
  description: "Multi-zone AHU."
  is_canonical: true
  implements:
  - AHU
  - BSPC
  - DX4SC
  - ECONM
  - EFSS
  - EFVSC
  - SFSS2X
  - SFVSC2X
  - SSPC
  - SARC

AHU_CHWSC_HWSC_SFSS_SFVSC_SSPC:
  id: "10618571615836831744"
  description: "Multi-zone AHU."
  is_canonical: true
  implements:
  - AHU
  - CHWSC
  - HWSC
  - SFSS
  - SFVSC
  - SSPC

AHU_BSPC_DFSS_DSP_DX4DC_HWDC_ECONM_EFSS:
  id: "11870572312245829632"
  description: "Single zone AHU."
  is_canonical: true
  implements:
  - AHU
  - BSPC
  - DFSS
  - DSP
  - DX4DC
  - HWDC
  - ECONM
  - EFSS

AHU_DFSS_DSP_DX3ZC_ECONZ:
  id: "5889792007097810944"
  description: "Single zone AHU."
  is_canonical: true
  implements:
  - AHU
  - DFSS
  - DSP
  - DX3ZC
  - ECONZ

AHU_DX4SC_ECONM_EFSS_EFVSC_SFSS_SFVSC_SSPC:
  id: "4196438547206504448"
  description: "Multi-zone AHU."
  is_canonical: true
  implements:
  - AHU
  - DX4SC
  - ECONM
  - EFSS
  - EFVSC
  - SFSS
  - SFVSC
  - SSPC

AHU_DX4ZC_DFSS_DFVSC_EFSS_EFVSC_DSP_ECONZ:
  id: "6006885597409443840"
  description: "Single zone AHU, four-stage DX cooling."
  is_canonical: true
  implements:
  - AHU
  - DX4ZC
  - DFSS
  - DFVSC
  - EFSS
  - EFVSC
  - DSP
  - ECONZ

AHU_CO2C_DFSS_DFVSC_EFS_EFVSC_DX2ZC_ECONZ_HTZC:
  id: "9456642911975243776"
  description: "Single zone AHU."
  is_canonical: true
  implements:
  - AHU
  - CO2C
  - DFSS
  - DFVSC
  - EFSS
  - EFVSC
  - DX2ZC
  - ECONZ
  - HTZC

AHU_BSPC_DX6SC_ECON_EFSS_EFVSC_SFSS_SFVSC_SSP_SARC:
  id: "15113164043952586752"
  description: "Multi-zone AHU."
  is_canonical: true
  implements:
  - AHU
  - BSPC
  - DX6SC
  - ECON
  - EFSS
  - EFVSC
  - SFSS
  - SFVSC
  - SSPC
  - SARC

AHU_BSPC_DXSC_ECON_EFSS_SFSS_SFVSC_SSPC_SARC:
  id: "13419810584061280256"
  description: "Multi-zone AHU."
  is_canonical: true
  implements:
  - AHU
  - BSPC
  - DXSC
  - ECON
  - EFSS
  - SFSS
  - SFVSC
  - SSPC
  - SARC

AHU_CO2M_DFSS_DFVSC_DSP_DXZC_ECOND_EFSS_EFVSC_HTZC:
  id: "15230257634264219648"
  description: "Single zone AHU."
  is_canonical: true
  implements:
  - AHU
  - CO2M
  - DFSS
  - DFVSC
  - DSP
  - DXZC
  - ECOND
  - EFSS
  - EFVSC
  - HTZC

AHU_BSPC_DXSC_ECON_EFSS_EFVSC_SFSS_SFVSC_SSPC_SARC:
  id: "4844956893547855872"
  description: "Multi-zone AHU."
  is_canonical: true
  implements:
  - AHU
  - BSPC
  - DXSC
  - ECON
  - EFSS
  - EFVSC
  - SFSS
  - SFVSC
  - SSPC
  - SARC

AHU_ZSPC_CHWDC_CSP_ECONMD_DFSS_DFVSC_HWDC:
  id: "16482258330673217536"
  description: "Single zone unit with dehumidifcation CHW coil"
  is_canonical: true
  implements:
  - AHU
  - ZSPC
  - CHWDC
  - CSP
  - ECONMD
  - DFSS
  - DFVSC
  - HWDC


AHU_DX2DSPRTC_SFSS_VOADM_ZHDHC_SSPC_STM_BYPDM:
  id: "8808124565633892352"
  description: "Multi-zone AHU with dual setpoint return air temperature control"
  is_canonical: true
  implements:
  - AHU
  - DX2DSPRTC
  - SFSS
  - VOADM
  - ZHDHC
  - SSPC
  - STM
  - BYPDM


AHU_CHW2XSC_ECON_ED_EFSS2X_EFVSC2X_HWSC_SFSS2X_SFVSC2X_SHM_RHM_SARC_SFM_SSPC_ZSPC_RSPC_RFC:
  id: "3701042588195749888"
  description: "Multi zone lab unit with two CHW and HW coils"
  is_canonical: true
  implements:
  - AHU
  - CHW2XSC
  - ECON
  - ED
  - EFSS2X
  - EFVSC2X
  - HWSC
  - SFSS2X
  - SFVSC2X
  - SHM
  - RHM
  - SARC
  - SFM
  - SSPC
  - ZSPC
  - RSPC
  - RFC

AHU_ECON_DFSS_DFVSC_DSP_HWZC_CHWZC_CO2C:
  id: "14068328930402631680"
  description: "Hydronic variable speed fan coil with cooling and heating (zone temp control)."
  is_canonical: true
  implements:
  - ECOND
  - DFSS
  - DFVSC
  - DSP
  - HWZC
  - CHWZC
  - CO2C

AHU_DFSS_DFVSC_DSP_HWZC_CHWZC_ECONZ_CO2C:
  id: "1494278770784206848"
  description: "Hydronic variable speed fan coil with cooling and heating (zone temp control) and direct CO2 control."
  is_canonical: true
  implements:
  - AHU
  - DFSS
  - DFVSC
  - DSP
  - HWZC
  - CHWZC
  - ECONZ
  - CO2C

AHU_BYPSSPC_DX2SC_ECON_EFSS_HT2SC_SFSS_SARC:
  id: "14669629849400770560"
  description: "Air handler with bypass damper static control, two-stage DX cooling, two-stage heating, and supply air reset control."
  is_canonical: true
  implements:
  - AHU
  - BYPSSPC
  - DX2SC
  - ECON
  - EFSS
  - HT2SC
  - SFSS
  - SARC

AHU_DFSS_DFVSC_DSP_DX3ZC_ECONZ_HT2ZC:
  id: "9929101958918963200"
  description: "Single-zone AHU with dual setpoint control, 3-stage cooling, 2-stage heating"
  is_canonical: true
  implements:
  - AHU
  - DFSS
  - DFVSC
  - DSP
  - DX3ZC
  - ECONZ
  - HT2ZC

AHU_DFSS_DFVSC_DSP_DX3ZC_ECONZ:
  id: "12766369724162375680"
  description: "Single-zone AHU with 3-stage cooling"
  is_canonical: true
  implements:
  - AHU
  - DFSS
  - DFVSC
  - DSP
  - DX3ZC
  - ECONZ

AHU_BYPSSPC_DX3SC_ECON_HT2SC_SFSS_SFVSC:
  id: "6682006627584835584"
  description: "Multi-zone AHU with bypass staic control, 3-stage cooling, 2-stage heating"
  is_canonical: true
  implements:
  - AHU
  - BYPSSPC
  - DX3SC
  - ECON
  - HT2SC
  - SFSS
  - SFVSC

AHU_DFSS_UV_H3X_DTC_DFVSFC_CHWVM:
  id: "4034813636458315776"
  description: "AHU with discharge air/fan, chilled water valve and UV lamp operation."
  is_canonical: true
  implements:
  - AHU
  - UV
  - H3X
  - DTC
  - DFVSFC
  - CHWVM
  - DFSS
  opt_uses:
  - control_status
  - lost_power_alarm
  - filter_alarm
  - control_mode
  - run_mode
  - schedule_run_command
  - discharge_air_flowrate_status

AHU_DFSS_DTC_DFVSFC_CHWVM_RTM:
  id: "10430769532254552064"
  description: "AHU with discharge air/fan and chilled water valve operation."
  is_canonical: true
  implements:
  - AHU
  - DFSS
  - DTC
  - DFVSFC
  - CHWVM
  - RTM
  opt_uses:
  - control_status
  - lost_power_alarm
  - filter_alarm
  - control_mode
  - run_mode
  - schedule_run_command
  - smoke_alarm
  - discharge_air_flowrate_status
  - leaving_cooling_coil_temperature_sensor
  - entering_cooling_coil_temperature_sensor

AHU_DFSS_DTC_CHWVM_RTM:
  id: "11889091386592460800"
  description: "AHU with discharge air and chilled water valve operation."
  is_canonical: true
  implements:
  - AHU
  - DFSS
  - DTC
  - CHWVM
  - RTM
  opt_uses:
  - lost_power_alarm
  - filter_alarm
  - control_mode
  - run_mode
  - schedule_run_command
  - smoke_alarm
  - entering_cooling_coil_temperature_sensor
  - leaving_cooling_coil_temperature_sensor
  - control_status

AHU_CHWDT_CHWVM_CLPM_DFSS_CHWZTC:
  id: "13060871714638921728"
  description: "AHU with chilled water valve operation and discharge fan operation. Chilled return/supply temp and zone air temp monitoring."
  is_canonical: true
  implements:
  - AHU
  - CHWDT
  - CHWVM
  - CLPM
  - DFSS
  - CHWZTC
  opt_uses:
  - filter_differential_pressure_status
  - lost_power_alarm
  - filter_alarm
  - control_mode
  - run_mode
  - schedule_run_command
  - smoke_alarm
  - control_status

AHU_DFVSC_CHWVM_CLPM_DTC_UV_CO2C_MTM_OAFM_RHM_CHWDT_RTC:
  id: "11313475059219169280"
  description: "AHU with discharge air, chilled water valve, discharge air/fan, CO2, UV and chilled supply/return water operation."
  is_canonical: true
  implements:
  - AHU
  - DFVSC
  - CHWVM
  - CLPM
  - DTC
  - UV
  - CO2C
  - MTM
  - OAFM
  - RHM
  - CHWDT
  - DFSS
  - RTC
  uses:
  - discharge_air_damper_percentage_command
  opt_uses:
  - control_status
  - filter_differential_pressure_status
  - lost_power_alarm
  - filter_alarm
  - control_mode
  - run_mode
  - schedule_run_command
  - smoke_alarm

AHU_DTC_DFSS_CHWVM_OAFM_CLPM_CHWDT_CO2C_UV:
  id: "13258185673313091584"
  description: "AHU with discharge air, chilled water valve, discharge air/fan, CO2, UV and chilled supply/return water operation."
  is_canonical: true
  implements:
  - AHU
  - DTC
  - DFSS
  - CHWVM
  - OAFM
  - CLPM
  - CHWDT
  - CO2C
  - UV
  opt_uses:
  - filter_differential_pressure_status
  - filter_alarm
  - control_mode
  - run_mode
  - smoke_alarm
  - control_status

AHU_DTC_CHWVM_H3X_OAMC_DFVSC_UV_CO2C2X_ZHM_ZTM:
  id: "5819083513827164160"
  description: "AHU with discharge air, chilled water valve, outside air, discharge air/fan, CO2, heater, UV and chilled supply/return water operation."
  is_canonical: true
  implements:
  - AHU
  - DTC
  - CHWVM
  - H3X
  - OAMC
  - DFVSC
  - UV
  - CO2C2X
  - ZHM
  - ZTM
  uses:
  - discharge_air_damper_percentage_command
  opt_uses:
  - filter_differential_pressure_status
  - filter_alarm
  - control_mode
  - run_mode
  - smoke_alarm
  - control_status

AHU_CHWDT_CHWVM_CLPM_OAFM_STC_SFSS_UV_CO2C:
  id: "7277405368165072896"
  description: "AHU with supply air, chilled water valve, outside air, supply air/fan, CO2, heater, UV and chilled supply/return water operation."
  is_canonical: true
  implements:
  - AHU
  - CHWDT
  - CHWVM
  - CLPM
  - OAFM
  - STC
  - SFSS
  - UV
  - CO2C
  opt_uses:
  - filter_differential_pressure_status
  - filter_alarm
  - control_mode
  - run_mode
  - smoke_alarm
  - supply_fan_lost_power_alarm
  - control_status

AHU_BSPC_DX4SC_ECONM_EDPM_EFSS_EFVSC_SFSS_SFVSC_SSPC_STC_SSPCSCM_STCSCM:
  id: "11591053366720987136"
  description: "Multi-zone AHU with supply temperature and pressure control with supervisor control mode types (machine learning)."
  is_canonical: true
  implements:
  - AHU_BSPC_DX4SC_ECONM_EDPM_EFSS_EFVSC_SFSS_SFVSC_SSPC_STC
  - SSPCSCM
  - STCSCM

AHU_BSPC_DX3SC_ECON_EFSS_EFVSC_SFSS_SFVSC_SSPC_STC_REFSM2X_REFPM2X:
  id: "2888577162548346880"
  description: "Multi-zone AHU with two-circuit refrigeration monitoring and supply air temperature and pressure control."
  is_canonical: true
  implements:
  - AHU
  - BSPC
  - DX3SC
  - ECON
  - EFSS
  - EFVSC
  - SFSS
  - SFVSC
  - SSPC
  - STC
  - REFSM2X
  - REFPM2X

AHU_BSPC_DX3SC_ECON_EFSS_EFVSC_SFSS_SFVSC_SSPC_STC_REFSM2X_REFPM2X_SSPCSCM_STCSCM:
  id: "15543692115459440640"
  description: "Multi-zone AHU with refrigeration monitoring and supply air temperature and pressure control with supervisor control mode types (machine learning)."
  is_canonical: true
  implements:
  - AHU_BSPC_DX3SC_ECON_EFSS_EFVSC_SFSS_SFVSC_SSPC_STC_REFSM2X_REFPM2X
  - SSPCSCM
  - STCSCM

AHU_BSPC_CHWSC_ECON_EFSS_EFVSC_HWSC_SFSS_SFVSC_SHC_SSPC:
  id: "7811011555264299008"
  description: "Multi-zone AHU with chilled and heating water coils and supply air humidity control."
  is_canonical: true
  implements:
  - AHU
  - BSPC
  - CHWSC
  - ECON
  - EFSS
  - EFVSC
  - HWSC
  - SFSS
  - SFVSC
  - SHC
  - SSPC

AHU_BSPC_DX4SC_ECON_EFSS_EFVSC_HW2SC_SARC_SFSS_SFVSC_SSPC:
  id: "12805503542018179072"
  description: "Multi-zone AHU with two heating water coils."
  is_canonical: true
  implements:
  - AHU
  - BSPC
  - DX4SC
  - ECON
  - EFSS
  - EFVSC
  - HW2SC
  - SARC
  - SFSS
  - SFVSC
  - SSPC

AHU_DX6SC_CHWSC_ECON_EFSS2X_EFVSC2X_HWSC_SFSS2X_SFVSC2X_SSPC:
  id: "18435003076231299072"
  description: "Multi-zone AHU with six-stage DX cooling and chilled and heating water valves."
  is_canonical: true
  implements:
  - AHU
  - DX6SC
  - CHWSC
  - ECON
  - EFSS2X
  - EFVSC2X
  - HWSC
  - SFSS2X
  - SFVSC2X
  - SSPC

AHU_BSPC_DX6SC_ECON_EFSS_EFVSC_HWSC_SARC_SFSS_SFVSC_SSPC:
  id: "12111949199403122688"
  description: "Multi-zone AHU with six-stage DX cooling and heating water valve."
  is_canonical: true
  implements:
  - BSPC
  - DX6SC
  - ECON
  - EFSS
  - EFVSC
  - HWSC
  - SARC
  - SFSS
  - SFVSC
  - SSPC

AHU_BSPC_DX3SC_ECON_EFSS_HT2SC_SFSS_SFVSC_SSPC:
  id: "4014477069390970880"
  description: "Multi-zone AHU with three-stage DX cooling and two-stage heating."
  is_canonical: true
  implements:
  - AHU
  - BSPC
  - DX3SC
  - ECON
  - EFSS
  - HT2SC
  - SFSS
  - SFVSC
  - SSPC

AHU_BSPC_DXSC_ECON_EFSS_EFVSC_PHWSC_SFSS_SFVSC_SSPC_STC:
  id: "17034383592119074816"
  description: "Multi-zone AHU with DX cooling and preheating water valve."
  is_canonical: true
  implements:
  - AHU
  - BSPC
  - DXSC
  - ECON
  - EFSS
  - EFVSC
  - PHWSC
  - SFSS
  - SFVSC
  - SSPC
  - STC

AHU_BSPC_DXSC_ECON_EFSS_EFVSC_HWSC_SARC_SFSS_SFVSC_SSPC:
  id: "8193817523590791168"
  description: "Multi-zone AHU with DX cooling and heating water valve."
  is_canonical: true
  implements:
  - AHU
  - BSPC
  - DXSC
  - ECON
  - EFSS
  - EFVSC
  - HWSC
  - SARC
  - SFSS
  - SFVSC
  - SSPC

AHU_BSPC_BYPSSPC_DX2SC_ECON_EFSS_HTSC_SFSS:
  id: "15280600285970432"
  description: "Multi-zone AHU with bypass static pressure control, two-stage DX cooling and single-stage heating."
  is_canonical: true
  implements:
  - AHU
  - BSPC
  - BYPSSPC
  - DX2SC
  - ECON
  - EFSS
  - HTSC
  - SFSS

AHU_BSPC_DX4SC_ECON_EFSS_EFVSC_SARC_SFSS_SFVSC_SSPC_SSPCSCM_STCSCM:
  id: "4539990850909765632"
  description: "Multi-zone AHU with four-stage DX cooling and with supervisor control mode types (machine learning)."
  is_canonical: true
  implements:
  - AHU_BSPC_DX4SC_ECON_EFSS_EFVSC_SARC_SFSS_SFVSC_SSPC
  - SSPCSCM
  - STCSCM

AHU_BSPC_DX2SC_ECON_EFSS_SFSS_SFVSC_SSPC_SSPCSCM_STCSCM:
  id: "9692108824621613056"
  description: "Multi-zone AHU with two-stage DX cooling and with supervisor control mode types (machine learning)."
  is_canonical: true
  implements:
  - AHU_BSPC_DX2SC_ECON_EFSS_SFSS_SFVSC_SSPC
  - SSPCSCM
  - STCSCM

AHU_BSPC_DXSC_ECON_EFSS_EFVSC_SFSS_SFVSC_SSPC_SARC_SSPCSCM_STCSCM:
  id: "7170093033294135296"
  description: "Multi-zone AHU with single-stage DX cooling and exhaust/supply fan spped control, and with supervisor control mode types (machine learning)."
  is_canonical: true
  implements:
  - AHU_BSPC_DXSC_ECON_EFSS_EFVSC_SFSS_SFVSC_SSPC_SARC
  - SSPCSCM
  - STCSCM

AHU_BSPC_DXSC_ECON_SFSS_SFVSC_SSPC_SSPCSCM_STCSCM:
  id: "15294586761070510080"
  description: "Multi-zone AHU with single-stage DX cooling and supply fan spped control, and with supervisor control mode types (machine learning)."
  is_canonical: true
  implements:
  - AHU_BSPC_DXSC_ECON_SFSS_SFVSC_SSPC
  - SSPCSCM
  - STCSCM

AHU_BSPC_DX2SC_ECON_EFSS_EFVSC_FDPM_SFSS3X_SFVSC3X_SSPC:
  id: "18264569977832996864"
  description: "Multi-zone AHU with two-stage DX cooling, filter DP monitoring, and three variable-speed supply fans."
  is_canonical: true
  implements:
  - AHU
  - BSPC
  - DX2SC
  - ECON
  - EFSS
  - EFVSC
  - FDPM
  - SFSS3X
  - SFVSC3X
  - SSPC

AHU_BSPC_CHWSC_ECON_EFSS3X_EFVSC3X_HWSC_SARC_SFSS4X_SFVSC4X_SSPC:
  id: "2664100868621598720"
  description: "Multi-zone AHU with chilled and heating water coils, three variable-speed exhaust fans, and four variable-speed supply fans."
  is_canonical: true
  implements:
  - AHU
  - BSPC
  - CHWSC
  - ECON
  - EFSS3X
  - EFVSC3X
  - HWSC
  - SARC
  - SFSS4X
  - SFVSC4X
  - SSPC

AHU_BSPC_CHWSC_ECON_EFSS2X_EFVSC2X_HWSC_SARC_SFSS2X_SFVSC2X_SSPC:
  id: "8050406022956711936"
  description: "Multi-zone AHU with chilled and heating water coils, two variable-speed exhaust fans, and two variable-speed supply fans."
  is_canonical: true
  implements:
  - AHU
  - BSPC
  - CHWSC
  - ECON
  - EFSS2X
  - EFVSC2X
  - HWSC
  - SARC
  - SFSS2X
  - SFVSC2X
  - SSPC

AHU_DX2SC_ECON_SHM_SFSS_SFVSC_SSPC:
  id: "15742554186505519104"
  description: "Multi-zone AHU with two-stage DX cooling and supply air humidity monitoring."
  is_canonical: true
  implements:
  - AHU
  - DX2SC
  - ECON
  - SHM
  - SFSS
  - SFVSC
  - SSPC

###################################
### Existing Non-standard Types ###
###################################

# TODO: Remove pressure points from AHU_US_MTV_1250_16
# TODO: Remove zone air co2 setpoint from AHU_US_MTV_1300_2
# TODO: Every AHU must have outside_air_temperature_sensor, so almost every AHU is currently incomplete.
#       See b/148117417 for details

AHU_US_LVK_7633_1: # This building isnt found in the BMS anymore... Where is it?
  id: "5764350924508102656"
  description: "Non-standard type for 7633"
  implements:
  - REMAP_REQUIRED
  uses:
  - building_air_static_pressure_sensor
  - building_air_static_pressure_setpoint
  - compressor_run_command_1
  - compressor_run_command_2
  - compressor_run_command_3
  - compressor_run_command_4
  - compressor_speed_percentage_command
  - economizer_mode
  - exhaust_air_damper_percentage_command
  - exhaust_fan_run_command
  - exhaust_fan_run_status
  - exhaust_fan_speed_frequency_sensor
  - exhaust_fan_speed_percentage_command
  - mixed_air_temperature_sensor
  - outside_air_damper_percentage_command
  - outside_air_flowrate_sensor
  - outside_air_flowrate_setpoint
  - return_air_temperature_sensor
  - supply_air_static_pressure_sensor
  - supply_air_static_pressure_setpoint
  - supply_air_temperature_sensor
  - supply_air_temperature_setpoint
  - supply_fan_run_command
  - supply_fan_run_status
  - supply_fan_speed_frequency_sensor
  - supply_fan_speed_percentage_command
  - supply_air_flowrate_sensor

AHU_US_LVK_7633_2: # This building isnt found in the BMS anymore... Where is it?
  id: "6039492714242768896"
  description: "Non-standard type for 7633"
  implements:
  - REMAP_REQUIRED
  uses:
  - compressor_run_command
  - economizer_mode
  - outside_air_damper_percentage_command
  - return_air_temperature_sensor
  - supply_air_temperature_sensor
  - supply_fan_run_command
  - supply_fan_run_status
  - zone_air_cooling_temperature_setpoint
  - zone_air_temperature_sensor

AHU_US_MTV_1015_2:
  id: "15369403029782528000"
  description: "Non-standard type for 1015 ACs"
  implements:
  - AHU_BSPC_DX4SC_ECON_EFSS_SFSS_SFVSC_SSPC
  - INCOMPLETE
  uses:
  - zone_air_temperature_sensor
  - zone_air_cooling_temperature_setpoint
  - zone_air_heating_temperature_setpoint

AHU_US_MTV_1201_2:
  id: "2255976446042308608"
  description: "Non-standard type for 1201 ACs"
  implements:
  - AHU_BSPC_DX4SC_ECON_EFSS_SFSS_SFVSC_SSPC
  - INCOMPLETE
  uses:
  - supply_air_damper_command
  - supply_air_damper_status

AHU_US_MTV_1210_10:
  id: "833331545002475520"
  description: "Non-standard type for 1210"
  implements:
  - AHU_BSPC_DX3SC_ECON_EFSS_EFVSC_HTSC_SFSS_SFVSC_SSPC
  - INCOMPLETE
  uses:
  - zone_air_temperature_sensor
  - zone_air_cooling_temperature_setpoint
  - zone_air_heating_temperature_setpoint

AHU_US_MTV_1210_2:
  id: "3512973323287920640"
  description: "Non-standard type for 1210"
  implements:
  - AHU_DX2SC_ECON_HT2SC_SFSS_SFVSC_SSPC
  - INCOMPLETE
  uses:
  - zone_air_temperature_sensor
  - zone_air_cooling_temperature_setpoint
  - zone_air_heating_temperature_setpoint

AHU_US_MTV_1210_5: # Appears changed in the controller.
  id: "10056703581857251328"
  description: "Non-standard type for 1210"
  implements:
  - REMAP_REQUIRED
  uses:
  - compressor_run_command
  - economizer_mode
  - heater_run_command
  - mixed_air_temperature_sensor
  - outside_air_damper_percentage_command
  - return_air_temperature_sensor
  - supply_air_static_pressure_setpoint
  - supply_air_temperature_sensor
  - supply_air_temperature_setpoint
  - supply_fan_run_command
  - supply_fan_run_status
  - supply_air_flowrate_sensor
  - zone_air_cooling_temperature_setpoint
  - zone_air_heating_temperature_setpoint

AHU_US_MTV_1210_7:
  id: "12736345360142696448"
  description: "Non-standard type for 1210"
  implements:
  - AHU_DX2SC_ECON_EFSS_HT2SC_SFSS_SFVSC_SSPC
  - INCOMPLETE
  uses:
  - zone_air_cooling_temperature_setpoint
  - zone_air_heating_temperature_setpoint
  - zone_air_temperature_sensor

AHU_US_MTV_1210_9:
  id: "12957021741883850752"
  description: "Non-standard type for 1210"
  implements:
  - AHU_BYPSSPC_DX2SC_ECON_HT2SC_SFSS
  - INCOMPLETE
  uses:
  - zone_air_heating_temperature_setpoint
  - zone_air_cooling_temperature_setpoint

AHU_US_MTV_1220_4:
  id: "2699440271849947136"
  description: "Non-standard type for 1220"
  implements:
  - AHU_DXSC_ECON_EFSS_HTSC_SFSS_SFVSC_SSPC
  - INCOMPLETE
  uses:
  - zone_air_temperature_sensor
  - zone_air_heating_temperature_setpoint
  - zone_air_cooling_temperature_setpoint

AHU_US_MTV_1230_10:
  id: "328295068039380992"
  description: "Non-standard type for 1230 ACs"
  implements:
  - AHU_BYPSSPC_ECON_EFSS_HP2SC_SFSS
  - INCOMPLETE
  uses:
  - zone_air_cooling_temperature_setpoint
  - zone_air_heating_temperature_setpoint
  - zone_air_temperature_sensor

AHU_US_MTV_1230_2:
  id: "5329542454234316800"
  description: "Non-standard type for 1230"
  implements:
  - AHU_DFSS_DSP_DXDC_ECOND_EFSS_HTDC
  - INCOMPLETE
  uses:
  - discharge_air_flowrate_sensor

AHU_US_MTV_1230_6:
  id: "9551667104894156800"
  description: "Non-standard type for 1230 ACs"
  implements:
  - AHU_US_MTV_1250_15
  - DEPRECATED

AHU_US_MTV_1250_12:
  id: "14240055054475198464"
  description: "Non-standard type for 1250 ACs"
  implements:
  - AHU_DX2SC_ECON_EFSS_EFVSC_HTSC_SFSS_SFVSC_SSPC
  - INCOMPLETE
  uses:
  - zone_air_temperature_sensor
  - zone_air_heating_temperature_setpoint
  - zone_air_cooling_temperature_setpoint

AHU_US_MTV_1250_13:
  id: "3724149924565090304"
  description: "Non-standard type for 1250 ACs"
  implements:
  - AHU_US_MTV_1250_15 # Deprecated
  - DEPRECATED

AHU_US_MTV_1250_15:
  id: "5394985386319544320"
  description: "Non-standard type for 1250"
  implements:
  - AHU_BSPC_DX2SC_ECON_EFSS_EFVSC_HTSC_SFSS_SFVSC_SSPC
  - INCOMPLETE
  uses:
  - zone_air_temperature_sensor

AHU_US_MTV_1250_16:
  id: "12407090006135406592"
  description: "Non-standard type for 1250 ACs"
  implements:
  - AHU_CO2C_DFSS_DFVSC_DSP_DX2DC_ECOND_EFSS_EFVSC_HTDC
  - REMAP_REQUIRED
  uses:
  - supply_air_static_pressure_setpoint # Remove
  - supply_air_static_pressure_sensor # Remove

AHU_US_MTV_1250_8:
  id: "8335835942992478208"
  description: "Non-standard type for 1250"
  implements:
  - AHU_DFSS_DSP_DX2DC_ECOND_EFSS_HT2DC
  - INCOMPLETE
  uses:
  - discharge_air_heating_percentage_command # What is this?

AHU_US_MTV_1295_1:
  id: "787310386310283264"
  description: "Non-standard type for 1295"
  implements:
  - AHU_DX2SC_ECON_SFSS_SFVSC_SSPC
  - INCOMPLETE
  uses:
  - building_air_static_pressure_sensor

AHU_US_MTV_1300_10:
  id: "10010682423165059072"
  description: "Non-standard type for 1300"
  implements:
  - AHU_BYPSSPC_DXSC_ECON_HP2SC_SFSS
  - INCOMPLETE
  uses:
  - zone_air_co2_concentration_setpoint

AHU_US_MTV_1300_2:
  id: "9055919302162513920"
  description: "Non-standard type for 1300"
  implements:
  - AHU_BYPSSPC_ECON_HP2SC_HT2SC_SFSS
  - INCOMPLETE
  uses:
  - zone_air_co2_concentration_setpoint # Remove

AHU_US_MTV_1667_1:
  id: "5989460537132449792"
  description: "Non-standard type for 1667 ACs"
  implements:
  - AHU_BSPC_DX4SC_ECON_EFSS_SFSS_SSPC
  - INCOMPLETE
  uses:
  - zone_air_temperature_sensor

AHU_US_MTV_1708_5:
  id: "8308673607739899904"
  description: "Non-standard type for 1708"
  implements:
  - AHU_BSPC_CHWSC_ECON_EFSS_EFVSC_HWSC_PHWSC_SFSS_SFVSC_SSPC
  - INCOMPLETE
  uses:
  - supply_air_damper_percentage_command

AHU_US_MTV_1708_7:
  id: "7137737704623570944"
  description: "Non-standard type for 1708"
  implements:
  - AHU_BSPC_CHWSC_ECON_EFSS_EFVSC_SFSS_SFVSC_SSPC
  - INCOMPLETE
  uses:
  - supply_air_damper_percentage_command

AHU_US_MTV_1950_2:
  id: "16685509652137377792"
  description: "Non-standard type for 1950 ACs"
  implements:
  - AHU_BSPC_DX4SC_ECONM_EFSS_EFVSC_SFSS2X_SFVSC_SSPC
  - INCOMPLETE
  uses:
  - supply_air_damper_command
  - supply_air_damper_status

AHU_US_MTV_2000_2:
  id: "14973015893829746688"
  description: "Non-standard type for 2000"
  implements:
  - AHU_CHWSC_ECON_HWSC_SFSS_SFVSC_SSPC
  - INCOMPLETE
  uses:
  - zone_air_relative_humidity_sensor_1
  - zone_air_relative_humidity_sensor_2

AHU_US_MTV_2000_3:
  id: "4380549570254340096"
  description: "Non-standard type for 2000"
  implements:
  - AHU_CHWSC_ECON_SFC_SFSS_SFVSC_SSPC
  - INCOMPLETE
  uses:
  - outside_air_damper_command

AHU_US_MTV_2011_10:
  id: "14410065940408434688"
  description: "Non-standard type for 2011"
  implements:
  - AHU_BSPC_CHWSC_ECON_EFSS_EFVSC_SFSS_SFVSC_SSPC
  - INCOMPLETE
  uses:
  - zone_air_temperature_sensor
  - zone_air_cooling_temperature_setpoint
  - zone_air_heating_temperature_setpoint
  - exhaust_air_flowrate_sensor
  - supply_air_damper_percentage_command

AHU_US_MTV_2015_3:
  id: "17459073256882438144"
  description: "Non-standard type for 2015 ACs"
  implements:
  - AHU_BSPC_DXSC_ECON_EFSS_EFVSC_SFSS_SFVSC_SSPC
  - INCOMPLETE
  uses:
  - compressor_speed_percentage_command

AHU_US_MTV_2081_12:
  id: "6930712859252883456"
  description: "Non-standard type for 2081"
  implements:
  - AHU_BSPC_CHWSC_ECON_EFSS_HWSC_SFSS_SSPC
  - INCOMPLETE
  uses:
  - zone_air_cooling_temperature_setpoint

AHU_US_MTV_2081_2:
  id: "14866055402679697408"
  description: "Non-standard type for 2081"
  implements:
  - AHU_CHWZC_DFSS_DSP_ECONZ
  - INCOMPLETE
  uses:
  - exhaust_air_damper_percentage_command

AHU_US_MTV_2081_5:
  id: "5030193816502534144"
  description: "Non-standard type for 2081"
  implements:
  - AHU_BSPC_CHWSC_ECON_EFSS_EFVSC_SFSS_SFVSC_SSPC
  - INCOMPLETE
  uses:
  - zone_air_temperature_sensor

AHU_US_MTV_2081_6:
  id: "16154084896107659264"
  description: "Non-standard type for 2081 ACs"
  implements:
  - AHU_BSPC_DX4SC_ECON_EFSS_EFVSC_SFSS_SFVSC_SSPC
  - INCOMPLETE
  uses:
  - zone_air_temperature_sensor
  - zone_air_cooling_temperature_setpoint

AHU_US_MTV_2171_3:
  id: "11391598658907537408"
  description: "Non-standard type for 2171"
  implements:
  - AHU_BYPSSPC2X_DX2SC_ECON_HT2SC_SFSS
  - INCOMPLETE
  uses:
  - supply_air_static_pressure_sensor_1
  - supply_air_static_pressure_sensor_2

AHU_US_MTV_2637_1:
  id: "12044391906457681920"
  description: "Non-standard type for 2637"
  implements:
  - AHU_DFSS_DSP_DX2ZC_ECONZ_HTZC
  - INCOMPLETE
  uses:
  - supply_fan_run_command
  - supply_fan_run_status
  - supply_air_temperature_sensor

AHU_US_MTV_2637_5:
  id: "2768102573981302784"
  description: "Non-standard type for 2637 ACs"
  implements:
  - AHU_DSP_DFSS_DXZC_ECONMD
  - INCOMPLETE
  uses:
  - outside_air_temperature_sensor
  - ventilation_outside_air_damper_percentage_command

AHU_US_MTV_2644_1:
  id: "5881374146075557888"
  description: "Non-standard type for 2644"
  implements:
  - AHU_DFSS_DSP_DX2ZC_ECONZ_HT2ZC
  - INCOMPLETE
  uses:
  - outside_air_damper_command

AHU_US_MTV_2644_2:
  id: "10267880183134420992"
  description: "Non-standard type for 2644 ACs"
  implements:
  - AHU_BYPSSPC_DX2SDC_ECON_HT2SDC_SFSS
  - INCOMPLETE
  uses:
  - zone_air_temperature_sensor
  - outside_air_damper_command

AHU_US_MTV_41_2:
  id: "14050903870125637632"
  description: "Non-standard type for B41 ACs"
  implements:
  - AHU_BSPC_DX4SC_ECON_EFSS_EFVSC_SFSS_SFVSC_SSPC
  - INCOMPLETE
  uses:
  - exhaust_air_damper_command

AHU_US_MTV_45_3:
  id: "10225166355418578944"
  description: "Non-standard type for B45 ACs"
  implements:
  - AHU_BSPC_DXSC_ECON_EFSS_EFVSC_FDPM_SFSS3X_SFVSC2X_SSPC
  - INCOMPLETE
  uses:
  - condensing_fan_speed_percentage_command_1
  - compressor_speed_percentage_command_1
  - condensing_fan_speed_percentage_command_2
  - compressor_speed_percentage_command_2

AHU_US_MTV_946_3:
  id: "5740372774929563648"
  description: "Non-standard type for 946 ACs"
  implements:
  - AHU_BSPC_DX4SC_ECON_EFSS_EFVSC_SFSS_SFVSC_SSPC
  - INCOMPLETE
  uses:
  - supply_air_damper_percentage_command
  - return_air_damper_percentage_command

AHU_US_MTV_E475_1:
  id: "17940888048266903552"
  description: "Non-standard type for E475"
  implements:
  - AHU_BSPC_CHWSC_ECON_EFSS_EFVSC_SFSS_SFVSC_SSPC
  - INCOMPLETE
  uses:
  - min_outside_air_damper_status
  - min_outside_air_damper_command

AHU_US_MTV_E475_2: # Is actually a MAU
  id: "2448505330112397312"
  description: "Non-standard type for E475"
  implements:
  - REMAP_REQUIRED
  uses:
  - chilled_water_valve_percentage_command
  - heating_percentage_command
  - humidification_percentage_command
  - supply_air_cooling_temperature_setpoint
  - supply_air_dehumidification_relative_humidity_setpoint
  - supply_air_heating_temperature_setpoint
  - supply_air_humidification_relative_humidity_setpoint
  - supply_air_relative_humidity_sensor
  - supply_air_temperature_sensor
  - supply_fan_run_command
  - supply_fan_run_status

AHU_US_MTV_FRC1_5: # Supply --> Discharge
  id: "4480596332288933888"
  description: "Non-standard type for FRC1 ACs"
  implements:
  - AHU_DFSS_DSP_DX2ZC_ECONZ
  - INCOMPLETE
  uses:
  - zone_air_temperature_sensor_1
  - zone_air_temperature_sensor_2

AHU_US_MTV_PR55_2: # Why does it only have 2 points?
  id: "14037393071243526144"
  description: "Non-standard type for PR55 ACs"
  implements:
  - REMAP_REQUIRED
  uses:
  - supply_fan_current_sensor_1
  - supply_fan_current_sensor_2

AHU_US_MTV_QD5_1: # This has only one point.
  id: "11745060860911943680"
  description: "Non-standard type for QD5 ACs"
  implements:
  - REMAP_REQUIRED
  uses:
  - supply_fan_run_status

AHU_US_MTV_QD7_2: # This device has only one point?
  id: "7759375190689054720"
  description: "Non-standard type for QD7 ACs"
  implements:
  - REMAP_REQUIRED
  uses:
  - outside_air_damper_percentage_command

AHU_US_MTV_SB10_5:
  id: "14623986922708533248"
  description: "Non-standard type for SB10 ACs"
  implements:
  - AHU_CO2M_DFSS_DSP_ECONZ_HP2ZC
  - INCOMPLETE
  uses:
  - discharge_air_damper_command

AHU_US_MTV_SB10_6:
  id: "11381395191001776128"
  description: "Non-standard type for SB10 ACs"
  implements:
  - AHU_CO2M_DFSS_DSP_DX2ZC_ECONZ
  - INCOMPLETE
  uses:
  - discharge_air_damper_command

AHU_US_MTV_SB30_2:
  id: "10236214248254472192"
  description: "Non-standard type for SB30 ACs"
  implements:
  - AHU_BSPC_DX2SC_ECON_EFSS_EFVSC_SFSS_SFVSC_SSPC
  - INCOMPLETE
  uses:
  - return_air_damper_status
  - return_air_damper_command
  - supply_air_damper_status

AHU_US_MTV_SB30_3:
  id: "5984816200016723968"
  description: "Non-standard type for SB30 ACs"
  implements:
  - AHU_BSPC_DX4SC_ECON_EFSS_EFVSC_SFSS_SFVSC_SSPC
  - INCOMPLETE
  uses:
  - return_air_damper_command
  - return_air_damper_status
  - supply_air_damper_status

AHU_US_MTV_SB50_3:
  id: "11758430922305699840"
  description: "Non-standard type for SB50 ACs"
  implements:
  - AHU_BSPC_CO2C_DX2SC_ECON_EFSS_SFSS_SFVSC_SSPC
  - INCOMPLETE
  uses:
  - zone_air_temperature_sensor

AHU_US_MTV_SB55_1:
  id: "18018434404350689280"
  description: "Non-standard type for SB55"
  implements:
  - AHU_BSPC_DXSC_ECON_SFSS_SFVSC_SSPC
  - INCOMPLETE
  uses:
  - exhaust_air_damper_percentage_command

AHU_US_MTV_SB65_4:
  id: "17518675583200919552"
  description: "Non-standard type for SP65 ACs"
  implements:
  - AHU_BSPC_DX4SC_ECON_EFSS_EFVSC_SARC_SFSS_SFVSC_SSPC
  - INCOMPLETE
  uses:
  - exhaust_air_damper_command
  - outside_air_damper_percentage_sensor

AHU_US_MTV_SL1001_5:
  id: "5858697818264305664"
  description: "Non-standard type for SL1001 ACs"
  implements:
  - AHU_BSPC_DX2SC_ECON_EFSS_EFVSC_HWSC_SFSS_SFVSC_SSPC
  - INCOMPLETE
  uses:
  - exhaust_air_damper_command

AHU_US_MTV_SP40_2:
  id: "12057931704958976"
  description: "Non-standard type for SP40 ACs"
  implements:
  - AHU_DFSS_DSP_DXZC_ECONZ_HTZC
  - INCOMPLETE
  uses:
  - discharge_air_damper_command

AHU_US_PAO_MIR1_3:
  id: "2083713760295387136"
  description: "Non-standard type for MIR1 ACs"
  implements:
  - AHU_CSP_DFSS_DXZC_ECONZ
  - INCOMPLETE
  uses:
  - discharge_air_damper_percentage_command

AHU_US_PAO_MIR3_3:
  id: "284525709160873984"
  description: "Non-standard type for MIR3 ACs"
  implements:
  - AHU_BSPC_DX4SC_ECON_EFSS_EFVSC_SFSS_SFVSC_SSPC
  - INCOMPLETE
  uses:
  - supply_air_damper_command

AHU_US_PAO_MIR3_4:
  id: "16865231424767131648"
  description: "Non-standard type for MIr3 ACs"
  implements:
  - AHU_DFSS_DXZC_ECOND_ZHM
  - INCOMPLETE
  uses:
  - discharge_air_damper_command


AHU_US_SBO_900_2:
  id: "3457311646643388416"
  description: "Non-standard type for SBO-900"
  implements:
  - AHU_CHWSC_ECONM2X_MOAFC_SFSS_SFVSC_SSPC
  - INCOMPLETE
  uses:
  - return_air_flowrate_sensor

AHU_US_SBO_901_2: # This is actually a MAU
  id: "10024685803256414208"
  description: "Non-standard type for SBO-901"
  implements:
  - REMAP_REQUIRED
  uses:
  - filter_differential_pressure_sensor
  - heater_run_command_1
  - heater_run_command_2
  - outside_air_damper_percentage_command
  - supply_air_damper_percentage_command
  - supply_air_flowrate_sensor
  - supply_air_flowrate_setpoint
  - supply_air_temperature_sensor
  - supply_fan_run_status
  - zone_air_temperature_sensor

AHU_US_SBO_901_4:
  id: "2364062837099200512"
  description: "Non-standard type for SBO-901"
  implements:
  - AHU_CHWSC_ECON_FDPM_SFSS_SFVSC_SSPC
  - INCOMPLETE
  uses:
  - outside_air_damper_command

AHU_US_SBO_901_7:
  id: "5412999784829026304"
  description: "Non-standard type for SBO-901"
  implements:
  - AHU_CHWSC_ECON_EFSS_EFVSC_FDPM_RFC_SFSS_SFVSC_SSPC
  - INCOMPLETE
  uses:
  - outside_air_damper_command

AHU_US_SVL_BORD1212_1:
  id: "3811811787624415232"
  description: "Non-standard type for BORD1212 ACs"
  implements:
  - AHU_BSPC_DX5SC_ECON_EFSS_EFVSC_SFSS_SFVSC_SSPC
  - INCOMPLETE
  uses:
  - run_command

AHU_US_SVL_BRG1_1:
  id: "15346814662901497856"
  description: "Non-standard type for BRG1"
  implements:
  - AHU_DX4ZC_ECON_EFSS_HT3ZC_SFSS_SFVSC_ZHC
  - INCOMPLETE
  uses:
  - zone_air_dehumidification_relative_humidity_setpoint

AHU_US_SVL_BRG1_4:
  id: "6487108295956889600"
  description: "Non-standard type for BRG1 ACs"
  implements:
  - AHU_DFSS_DFVSC_DX4ZC_ECONZ_HT3ZC_ZHM
  - INCOMPLETE
  uses:
  - zone_air_dehumidification_relative_humidity_setpoint

AHU_US_SVL_CSPN222_3:
  id: "2682534181061263360"
  description: "Non-standard type for CSPN222 ACs"
  implements:
  - AHU_BSPC_DX2SC_ECON_EFSS_SFSS_SFVSC_SSPC
  - INCOMPLETE
  uses:
  - run_command

AHU_US_SVL_CSPN222_4:
  id: "11860870221642334208"
  description: "Non-standard type for CSPN222 ACs"
  implements:
  - AHU_BSPC_DX2SC_ECON_EFSS_SFSS_SFVSC_SSPC
  - INCOMPLETE
  uses:
  - run_command

AHU_US_SVL_CSPN222_5:
  id: "14157706031601287168"
  description: "Non-standard type for CSPN222"
  implements:
  - AHU_BSPC_DX3SC_ECONM_EFSS4X_EFVSC4X_SFSS2X_SFVSC2X_SSPC
  - INCOMPLETE
  uses:
  - run_command

AHU_US_SVL_CSPN222_6:
  id: "10603240025699123200"
  description: "Non-standard type for CSPN222 ACs"
  implements:
  - AHU_BSPC_DX2SC_ECON_EFSS_EFVSC_SFSS_SFVSC_SSPC
  - INCOMPLETE
  uses:
  - run_command

AHU_US_SVL_JAVA111_1:
  id: "5679679733076328448"
  description: "Non-standard type for JAVA111 ACs"
  implements:
  - AHU_BSPC_DX4SC_ECON_EFSS_EFVSC_SFSS_SFVSC_SSPC
  - INCOMPLETE
  uses:
  - run_command
  - supply_air_damper_status
  - supply_air_damper_command

AHU_US_SVL_JAVA111_2:
  id: "18127629103128379392"
  description: "Non-standard type for JAVA111 ACs"
  implements:
  - AHU_BSPC_DX4SC_ECON_EFSS_SFSS_SFVSC_SSPC
  - INCOMPLETE
  uses:
  - run_command

AHU_US_SVL_MAT1_5:
  id: "1242860043930435584"
  description: "Non-standard type for MAT1 ACs"
  implements:
  - AHU_BSPC_DXSC_ECONM_EFSS_SFSS_SFVSC_SSPC_STC
  - INCOMPLETE
  uses:
  - supply_air_damper_status
  - supply_air_damper_command

AHU_US_SVL_MP1_2:
  id: "6869755934608982016"
  description: "Non-standard type for MP1"
  implements:
  - AHU_BSPC_CHWSC_ECON_EFSS_EFSS4X_EFVSC_EFVSC4X_FDPM_HWSC_MOAFC_SFSS2X_SFVSC2X_SSPC
  - INCOMPLETE
  uses:
  - heating_water_valve_status
  - chilled_water_valve_command

AHU_US_SVL_MP2_1: # Actually a FCU.
  id: "136874491690090496"
  description: "Non-standard type for MP2"
  implements:
  - REMAP_REQUIRED
  uses:
  - chilled_water_valve_percentage_command
  - return_air_temperature_sensor
  - supply_air_static_pressure_sensor
  - supply_air_temperature_sensor
  - supply_air_temperature_setpoint
  - supply_fan_run_command
  - supply_fan_run_status
  - supply_fan_speed_frequency_sensor
  - supply_fan_speed_percentage_command
  - zone_air_cooling_temperature_setpoint
  - zone_air_heating_temperature_setpoint
  - zone_air_temperature_sensor

AHU_US_SVL_MP3_3:
  id: "2906588262522945536"
  description: "Non-standard type for MP3"
  implements:
  - AHU_BPC_CHWSC_ECONM_EFSS4X_EFVSC4X_FDPM_HWSC_MOAFC_SFSS2X_SFVSC2X_SSPC
  - INCOMPLETE
  uses:
  - heating_water_valve_status
  - chilled_water_valve_command

AHU_US_SVL_MP4_3:
  id: "12134463899005091840"
  description: "Non-standard type for MP4"
  implements:
  - AHU_BSPC_CHWSC_ECON_EFSS4X_EFVSC4X_FDPM_HWSC_SFSS2X_SFVSC2X_SSPC
  - INCOMPLETE
  uses:
  - chilled_water_valve_command
  - heating_water_valve_command
  - ventilation_outside_air_damper_percentage_command

AHU_US_SVL_MP7_3:
  id: "11413887958625812480"
  description: "Non-standard type for MP7 ACs"
  implements:
  - AHU_BSPC_DX4SC_ECONM_EFSS_EFVSC_SFSS_SFVSC_SSPC
  - INCOMPLETE
  uses:
  - ventilation_outside_air_damper_percentage_command
  - exhaust_air_damper_percentage_sensor

AHU_US_SVL_MP7_5: # Appears changed in the controller
  id: "5059308884406042624"
  description: "Non-standard type for MP7"
  implements:
  - REMAP_REQUIRED
  uses:
  - building_air_static_pressure_sensor
  - building_air_static_pressure_setpoint
  - compressor_run_command_1
  - compressor_run_command_2
  - compressor_run_command_3
  - compressor_speed_percentage_command
  - exhaust_air_damper_percentage_sensor
  - exhaust_fan_run_command
  - exhaust_fan_run_status
  - exhaust_fan_speed_frequency_sensor
  - exhaust_fan_speed_percentage_command
  - heating_percentage_command
  - mixed_air_temperature_sensor
  - mixed_air_temperature_setpoint
  - outside_air_damper_percentage_command
  - return_air_temperature_sensor
  - supply_air_static_pressure_sensor
  - supply_air_static_pressure_setpoint
  - supply_air_temperature_sensor
  - supply_air_temperature_setpoint
  - supply_fan_run_status
  - supply_fan_speed_percentage_command
  - zone_air_co2_concentration_sensor
  - zone_air_co2_concentration_setpoint
  - zone_air_temperature_sensor
  - zone_air_temperature_setpoint

AHU_US_SVL_TC4_1:
  id: "14578018540574474240"
  description: "Non-standard type for TC4 ACUs"
  implements:
  - AHU_BSPC_ECON_EFSS_SARC_SFSS_SFVSC_SSPC
  - INCOMPLETE
  uses:
  - supply_fan_speed_frequency_command
  - ventilation_outside_air_flowrate_setpoint

AHU_US_SVL_TC5_1:
  id: "17775574276007526400"
  description: "Non-standard type for TC5"
  implements:
  - AHU_CO2M_DFSS_DSP_DX2ZC_ECONZ_HT2ZC
  - INCOMPLETE
  uses:
  - ventilation_outside_air_damper_percentage_command

AHU_US_SVL_MAT2_4:
  id: "12627959901923049472"
  description: "Non-standard type for MAT2 ACs"
  implements:
  - AHU
  uses:
  - compressor_speed_percentage_command
  - heating_water_valve_percentage_command
  - supply_air_damper_command
  - supply_air_damper_status
  - leaving_heating_coil_temperature_sensor
  - mixed_air_temperature_sensor
  - mixed_air_temperature_setpoint
  - outside_air_damper_percentage_command
  - return_air_temperature_sensor
  - supply_air_static_pressure_sensor
  - supply_air_static_pressure_setpoint
  - supply_air_temperature_sensor
  - supply_air_temperature_setpoint
  - supply_fan_run_command
  - supply_fan_speed_frequency_sensor
  - supply_fan_speed_percentage_command
  - supply_air_flowrate_sensor

<<<<<<< HEAD
AHU_STDSPC_SSPC_EFFC_EFVSC_FDPM3X_HTWHLSTC_RHM_ETM:
  description: "Non-Standard (Swegon) Multi-Zone AHU with heat wheel, isolation damper and filter pressure monitoring"
  implements:
  - AHU
  - STDSPC
  - SSPC
  - EFFC
  - EFVSC
  - FDPM3X
  - HTWHLSPC
  - RHM
  - ETM
  uses:
  - compressor_speed_percentage_sensor
  - outside_air_isolation_damper_command
  - outside_air_isolation_damper_status
  - exhaust_air_isolation_damper_command
  - exhaust_air_isolation_damper_status
=======
#Entity types for CH_ZRH_EURD
#Ahu's on Landlord's side

AHU_NON_CANONICAL_TYPE_1:
  id: "2046404032230064128"
  description: "Datapoint from for Ahu's on Landlords side."
  implements:
  - AHU
  - LANDLORD
  uses:
  - run_command
  - supply_air_temperature_setpoint
  - master_alarm
  - run_status
  - supply_air_temperature_sensor


#Ahu's on Google's side
AHU_NON_CANONICAL_TYPE_2:
  id: "17417189560445566976"
  description: "Ahu with variable speed supply and exhaust air fans, air cooler, hair heater, and hru."
  implements:
  - AHU
  - VOADM
  - SFVSC
  - SSPC
  - SFSS
  - STC
  - HHRU
  - HWSC
  - CHWSC
  - EFVSC
  - ESPC
  - EDPM
  - EFSS
  - RTM
  - ZHM

AHU_NON_CANONICAL_TYPE_3:
  id: "9238652637140746240"
  description: "Ahu with variable speed supply and exhaust air fans, air cooler, hair heater, and hru.-Incomplete"
  implements:
  - AHU
  - INCOMPLETE
  - VOADM
  - SFVSC
  - SSPC
  - SFSS
  - STC
  - PHRU
  - HWSC
  - CHWSC
  - EFVSC
  - ESPC
  - EDPM
  - EFSS
  - RTM
  - ZHM
>>>>>>> 34badcec
<|MERGE_RESOLUTION|>--- conflicted
+++ resolved
@@ -4018,7 +4018,6 @@
   - supply_fan_speed_percentage_command
   - supply_air_flowrate_sensor
 
-<<<<<<< HEAD
 AHU_STDSPC_SSPC_EFFC_EFVSC_FDPM3X_HTWHLSTC_RHM_ETM:
   description: "Non-Standard (Swegon) Multi-Zone AHU with heat wheel, isolation damper and filter pressure monitoring"
   implements:
@@ -4037,7 +4036,7 @@
   - outside_air_isolation_damper_status
   - exhaust_air_isolation_damper_command
   - exhaust_air_isolation_damper_status
-=======
+
 #Entity types for CH_ZRH_EURD
 #Ahu's on Landlord's side
 
@@ -4095,5 +4094,4 @@
   - EDPM
   - EFSS
   - RTM
-  - ZHM
->>>>>>> 34badcec
+  - ZHM