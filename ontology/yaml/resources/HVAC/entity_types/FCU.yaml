# Copyright 2020 Google LLC
#
# Licensed under the Apache License, Version 2.0 (the License);
# you may not use this file except in compliance with the License.
# You may obtain a copy of the License at
#
#    https://www.apache.org/licenses/LICENSE-2.0
#
# Unless required by applicable law or agreed to in writing, software
# distributed under the License is distributed on an AS IS BASIS,
# WITHOUT WARRANTIES OR CONDITIONS OF ANY KIND, either express or implied.
# See the License for the specific language governing permissions and
# limitations under the License.

########################
### Canonical Types  ###
########################

# This file defines fan-coil unit types. Valid types must include a fan and a coil of some type.
# They must also include some control scheme (e.g. ZTC, DSP, etc.).

FCU_DFSS_CSP_CHWDC:
  id: "1593481107888668672"
  description: "Typical chilled water FCU with cooling-only (discharge control)."
  is_canonical: true
  implements:
  - FCU
  - DFSS
  - CSP
  - CHWDC

FCU_DFSS_CSP_CHWZC:
  id: "7358088630922903552"
  description: "Typical chilled water FCU with cooling-only (zone control)."
  is_canonical: true
  implements:
  - FCU
  - DFSS
  - CSP
  - CHWZC

FCU_DFSS_CSP_DXZC:
  id: "13915329688374345728"
  description: "Typical DX FCU with cooling-only (discharge control)."
  is_canonical: true
  implements:
  - FCU
  - DFSS
  - CSP
  - DXZC

FCU_DFSS_CSP_DX2ZC:
  id: "2962575394609299456"
  description: "Typical 2-stage DX FCU with cooling-only (zone control)."
  is_canonical: true
  implements:
  - FCU
  - DFSS
  - CSP
  - DX2ZC

FCU_DFSS_CSP_DXZTC:
  id: "10744795550705516544"
  description: "Typical DX FCU with cooling-only (zone control)."
  is_canonical: true
  implements:
  - FCU
  - DFSS
  - CSP
  - DXZTC

FCU_DFSS_DSP_CHWDC:
  id: "4691957651519569920"
  description: "Typical chilled water FCU (zone control, discharge coil control)."
  is_canonical: true
  implements:
  - FCU
  - DFSS
  - DSP
  - CHWDC

FCU_DFSS_DSP_CHWZC:
  id: "11969774649350291456"
  description: "Typical chilled water FCU (zone control)."
  is_canonical: true
  implements:
  - FCU
  - DFSS
  - DSP
  - CHWZC

FCU_DFSS_DSP_DXZC:
  id: "14275617658563985408"
  description: "Typical DX water FCU (zone control)."
  is_canonical: true
  implements:
  - FCU
  - DFSS
  - DSP
  - DXZC

FCU_DFSS_DSP_DX2ZC:
  id: "15068251192981192704"
  description: "Typical 2-stage DX water FCU (zone control)."
  is_canonical: true
  implements:
  - FCU
  - DFSS
  - DSP
  - DX2ZC

FCU_DFSS_DSP_HPZC:
  id: "3899324117102362624"
  description: "Typical heat pump FCU (zone control)."
  is_canonical: true
  implements:
  - FCU
  - DFSS
  - DSP
  - HPZC

FCU_DFSS_DSP_HP2ZC:
  id: "15644711945284616192"
  description: "Typical heat pump FCU (zone control)."
  is_canonical: true
  implements:
  - FCU
  - DFSS
  - DSP
  - HP2ZC

FCU_DFSS_ZTC_DXZTC:
  id: "7574261413036687360"
  description: "Typical DX FCU (zone control)."
  is_canonical: true
  implements:
  - FCU
  - DFSS
  - ZTC
  - DXZTC

FCU_DFSS_RTC_DXRC:
  id: "16797633449891463168"
  description: "Typical DX FCU (return control)."
  is_canonical: true
  implements:
  - FCU
  - DFSS
  - RTC
  - DXRC

FCU_DFSS_DSP_HWZC:
  id: "8150722165340110848"
  description: "Heating-only FCU (zone control)."
  is_canonical: true
  implements:
  - FCU
  - DFSS
  - DSP
  - HWZC

FCU_DFSS_DTC_HT2DC:
  id: "14491790440677769216"
  description: "2-Stage heating FCU (discharge control)."
  is_canonical: true
  implements:
  - FCU
  - DFSS
  - DTC
  - HT2DC

FCU_DF2XSS_DSP_DXZC:
  id: "1521423513850740736"
  description: "Two-fan DX fan coil with zone temp control."
  is_canonical: true
  implements:
  - FCU
  - DF2XSS
  - DSP
  - DXZC

FCU_DF2XSS_RTC_DXRC:
  id: "4980188027671281664"
  description: "Two-fan DX fan coil with zone temp control."
  is_canonical: true
  implements:
  - FCU
  - DF2XSS
  - RTC
  - DXRC

FCU_DFSS_DSP_HT2ZC_HP2ZC:
  id: "1233193137699028992"
  description: "Heat pump fan coil with reheat (zone temp control)."
  is_canonical: true
  implements:
  - FCU
  - DFSS
  - DSP
  - HT2ZC
  - HP2ZC

FCU_DFSS_DSP_HTZC_DXZC:
  id: "11609486679160651776"
  description: "DX fan coil with reheat (zone temp control)."
  is_canonical: true
  implements:
  - FCU
  - DFSS
  - DSP
  - HTZC
  - DXZC

FCU_DFSS_DSP_HTZC_HPZC:
  id: "10456565174553804800"
  description: "Heat pump fan coil with reheat (zone temp control)."
  is_canonical: true
  implements:
  - FCU
  - DFSS
  - DSP
  - HTZC
  - HPZC

FCU_DFSS_DSP_HWZC_CHWZC:
  id: "7934549383226327040"
  description: "Hydronic fan coil with heating and cooling (zone temp control)."
  is_canonical: true
  implements:
  - FCU
  - DFSS
  - DSP
  - HWZC
  - CHWZC

FCU_DFSS_DFVSC_CSP_CHWDC:
  id: "10240392392440020992"
  description: "Hydronic variable speed fan coil with cooling (zone temp control)."
  is_canonical: true
  implements:
  - FCU
  - DFSS
  - DFVSC
  - CSP
  - CHWDC

FCU_DFSS_DFVSC_DSP_CHWDC:
  id: "1017020355585245184"
  description: "Hydronic variable speed fan coil with cooling (zone temp control)."
  is_canonical: true
  implements:
  - FCU
  - DFSS
  - DFVSC
  - DSP
  - CHWDC

FCU_DFSS_DFVSC_CSP_CHWZC:
  id: "3322863364798939136"
  description: "Hydronic variable speed fan coil with cooling (zone temp control)."
  is_canonical: true
  implements:
  - FCU
  - DFSS
  - DFVSC
  - CSP
  - CHWZC

FCU_DFSS_DSPRTC_DXDSPRTC:
  id: "7543651009319403520"
  description: "Return temp control FCU with DX."
  is_canonical: true
  implements:
  - FCU
  - DFSS
  - DSPRTC
  - DXDSPRTC

FCU_DFSS_DFVSC_DSP_CHWZC:
  id: "17734382172384526336"
  description: "Hydronic variable speed fan coil with cooling (zone temp control)."
  is_canonical: true
  implements:
  - FCU
  - DFSS
  - DFVSC
  - DSP
  - CHWZC

FCU_DFSS_DFVSC_RTC_CHWRC:
  id: "6205167126316056576"
  description: "Hydronic variable speed fan coil with cooling (return control)."
  is_canonical: true
  implements:
  - FCU
  - DFSS
  - DFVSC
  - RTC
  - CHWRC

FCU_DFSS_DFVSC_DSP_HWDC_CHWDC:
  id: "6421339908429840384"
  description: "Hydronic variable speed fan coil with heating and cooling (zone temp control)."
  is_canonical: true
  implements:
  - FCU
  - DFSS
  - DFVSC
  - DSP
  - HWDC
  - CHWDC

FCU_DFSS_DFVSC_DSP_HWZC_CHWZC:
  id: "17157921420081102848"
  description: "Hydronic variable speed fan coil with cooling and heating (zone temp control)."
  is_canonical: true
  implements:
  - FCU
  - DFSS
  - DFVSC
  - DSP
  - HWZC
  - CHWZC

FCU_DFSS_DFVSC_ZTC_CHWZTC_HWZTC:
  id: "11897717055312363520"
  description: "Hydronic varaible speed fan coil with cooling and heating (zone temp control)."
  is_canonical: true
  implements:
  - FCU
  - DFSS
  - DFVSC
  - ZTC
  - CHWZTC
  - HWZTC

FCU_DFSS_RTC_RHC_RHDHC_DXRC:
  id: "11033025926857228288"
  description: "DX fan coil with return temp and humidification control."
  is_canonical: true
  implements:
  - FCU
  - DFSS
  - RTC
  - RHC
  - RHDHC
  - DXRC

FCU_DFSS_RTC_RHC_RHDHC_HTRC_DXRC:
  id: "9303643669946957824"
  description: "DX fan coil with reheat and return temp and humidity control."
  is_canonical: true
  implements:
  - FCU
  - DFSS
  - RTC
  - RHC
  - RHDHC
  - HTRC
  - DXRC

FCU_DFSS_ZTC_ZHDHC_DXZTC:
  id: "9087470887833174016"
  description: "DX Fan coil with zone humidity and temp control."
  is_canonical: true
  implements:
  - FCU
  - DFSS
  - ZTC
  - ZHDHC
  - DXZTC

FCU_DFSS_CSP_ZHC_DXZC:
  id: "16509403073739751424"
  description: "DX fan coil with zone temp and humidity control."
  is_canonical: true
  implements:
  - FCU
  - DFSS
  - CSP
  - ZHC
  - DXZC

FCU_DFSS_RTC_RHC_DXRC:
  id: "11393313897046867968"
  description: "DX fan coil with return temp and humidity control."
  is_canonical: true
  implements:
  - FCU
  - DFSS
  - RTC
  - RHC
  - DXRC

FCU_DFSS_DFVSC_RTC_RHC_RHDHC_DXRC:
  id: "1809653890002452480"
  description: "Variable speed DX fan coil with return temp and humidity control."
  is_canonical: true
  implements:
  - FCU
  - DFSS
  - DFVSC
  - RTC
  - RHC
  - RHDHC
  - DXRC

FCU_DFSS_DFHLC_DSP_DXZC:
  id: "12762408183767498752"
  description: "Mult-speed DX fan coil with zone temp control."
  is_canonical: true
  implements:
  - FCU
  - DFSS
  - DFHLC
  - DSP
  - DXZC

FCU_DFSS_DFHMLC_DSP_HWDC_CHWDC:
  id: "17950554954498310144"
  description: "Multi-speed heat pump fan coil with zone temp control."
  is_canonical: true
  implements:
  - FCU
  - DFSS
  - DFHMLC
  - DSP
  - HWDC
  - CHWDC

FCU_DFSS_DFMSC_DSP_DXZC:
  id: "17374094202194886656"
  description: "Multi-speed DX fan coil with zone temp control."
  is_canonical: true
  implements:
  - FCU
  - DFSS
  - DFMSC
  - DSP
  - DXZC

FCU_DFSS_DFMSC_DSP_HPZC:
  id: "12185947431464075264"
  description: "Multi-speed heat pump fan coil with zone temp control."
  is_canonical: true
  implements:
  - FCU
  - DFSS
  - DFMSC
  - DSP
  - HPZC

FCU_DFSS_DFMSC_ZTC_HPZTC:
  id: "13338868936070922240"
  description: "Multi-speed heat pump fan coil with zone temp control."
  is_canonical: true
  implements:
  - FCU
  - DFSS
  - DFMSC
  - DSP
  - HPZTC

FCU_DFSS_DFMSC_CSP_DXZC:
  id: "8511010135529750528"
  description: "DX fan coil with multi-speed control (zone control)."
  is_canonical: true
  implements:
  - FCU
  - DFSS
  - DFMSC
  - CSP
  - DXZC

FCU_DFSS_DFMSC_RTC_DXRC:
  id: "14852078410867408896"
  description: "DX fan coil with multi-speed control (return temp)."
  is_canonical: true
  implements:
  - FCU
  - DFSS
  - DFMSC
  - RTC
  - DXRC

FCU_DFSS_DSP_HTDC_CHWDC:
  id: "9880104422250381312"
  description: "Hydronic fan coil with electric reheat (zone control)."
  is_canonical: true
  implements:
  - FCU
  - DFSS
  - DSP
  - HTDC
  - CHWDC

FCU_DFSS_DFVSC_DSP_HTDC_CHWDC_FDPM:
  description: "Hydronic variable speed fan coil with electric reheat (zone control)."
  is_canonical: true
  implements:
  - FCU
  - DFSS
  - DFVSC
  - DSP
  - HTDC
  - CHWDC
  - FDPM

FCU_DFSS_DSP_HWDC_CHWDC:
  id: "6781627878619480064"
  description: "Hydronic fan coil with heating and cooling (zone control)."
  is_canonical: true
  implements:
  - FCU
  - DFSS
  - DSP
  - HWDC
  - CHWDC

FCU_DFSS_DFHLC_DSP_CHWDC:
  id: "368502009243893760"
  description: "Hydronic cooling-only fan coil with multi-speed control (zone control)."
  is_canonical: true
  implements:
  - FCU
  - DFSS
  - DFHLC
  - DSP
  - CHWDC

FCU_DFSS_DTC_CHWDC:
  id: "16004999915474255872"
  description: "Discharge temperature control FCU with chilled water."
  is_canonical: true
  implements:
  - FCU
  - DFSS
  - DTC
  - CHWDC

FCU_DFSS_DSP_CHWRC:
  id: "12844387770734477312"
  description: "Chilled water FCU with return temp contol."
  is_canonical: true
  implements:
  - FCU
  - DFSS
  - DSP
  - CHWRC

FCU_DFSS_ZTC_HPZTC:
  id: "12155337027746791424"
  description: "Single zone heat pump."
  is_canonical: true
  implements:
  - FCU
  - DFSS
  - ZTC
  - HPZTC

FCU_DFSS_DFMSC_DXZC:
  id: "4240260682643144704"
  description: "DX multispeed fan coil."
  is_canonical: true
  implements:
  - FCU
  - DFSS
  - DFMSC
  - DXZC

FCU_DFSS_RTC_CHWRC_RHC:
  id: "2233695942417055744"
  description: "Chilled water fan coil with return temp control."
  is_canonical: true
  implements:
  - FCU
  - DFSS
  - RTC
  - CHWRC
  - RHC

FCU_DFSS_DFVSC_ZTC_CHWZTC:
  id: "12807321034738892800"
  description: "Hydronic variable speed fan coil with cooling and heating (zone temp control)."
  is_canonical: true
  opt_uses:
  - discharge_air_static_pressure_sensor
  - zone_air_co2_concentration_sensor
  - filter_differential_pressure_sensor
  implements:
  - FCU
  - DFSS
  - DFVSC
  - ZTC
  - CHWZTC

FCU_DFSS_DFVSC_ZTC_ZHC_CHWDC_FDPM_RMM:
  id: "18052786446137294848"
  description: "Hydronic variable speed fan coil with cooling (zone temp control)."
  is_canonical: true
  implements:
  - FCU
  - DFSS
  - DFVSC
  - ZTC
  - ZHC
  - CHWDC
  - FDPM
  - RMM

FCU_DFSS_DFVSC_ZTC_ZHC_CHWDC_HWDC_FDPM_RMM:
  id: "2560403727982788608"
  description: "Hydronic variable speed fan coil with cooling and heating (zone temp and humidity control)."
  is_canonical: true
  implements:
  - FCU
  - DFSS
  - DFVSC
  - ZTC
  - ZHC
  - CHWDC
  - HWDC
  - FDPM
  - RMM

FCU_DFSS_DFVSC_ZTC_CHWDC_HWDC_FDPM_RMM:
  id: "10684897455759163392"
  description: "Hydronic variable speed fan coil with cooling and heating (discharge temp control)."
  is_canonical: true
  implements:
  - FCU
  - DFSS
  - DFVSC
  - ZTC
  - CHWDC
  - HWDC
  - FDPM
  - RMM

FCU_DFSS_DFVSC_ZTC_CHWZTC_HWZTC_FDPM_RMM:
  id: "8162881664431685632"
  description: "Hydronic variable speed fan coil with cooling and heating (zone temp control)."
  is_canonical: true
  implements:
  - FCU
  - DFSS
  - DFVSC
  - ZTC
  - CHWZTC
  - HWZTC
  - FDPM
  - RMM

FCU_DFSS_DFVSC_ZTC_CHWZTC_HWZTC_FDPM_CO2M_RMM:
  id: "470733500882878464"
  description: "Hydronic variable speed fan coil with cooling and heating (zone temp and co2 control)."
  is_canonical: true
  implements:
  - FCU
  - DFSS
  - DFVSC
  - ZTC
  - CHWZTC
  - HWZTC
  - FDPM
  - CO2M
  - RMM

FCU_DFSS_DFVSC_ZTC_CHWZTC_FDPM_RMM:
  id: "11783775764837564416"
  description: "Hydronic varaible speed fan coil with cooling (zone temp control)."
  is_canonical: true
  implements:
  - FCU
  - DFSS
  - DFVSC
  - ZTC
  - CHWZTC
  - FDPM
  - RMM

FCU_DFSS_DFVSC_ZTC_CHWZTC_FDPM_CO2M_RMM:
  id: "6073211437331775488"
  description: "Hydronic variable speed fan coil with cooling and heating (zone temp control)."
  is_canonical: true
  implements:
  - FCU
  - DFSS
  - DFVSC
  - ZTC
  - CHWZTC
  - FDPM
  - CO2M
  - RMM

FCU_DFSS_DFVSC_RTC_CHWRC_HWRC_FDPM_RMM:
  id: "4541987564025806848"
  description: "Hydronic variable speed fan coil with heating and cooling (return control)."
  is_canonical: true
  implements:
  - FCU
  - DFSS
  - DFVSC
  - RTC
  - CHWRC
  - HWRC
  - FDPM
  - RMM

FCU_DFSS_DFVSC_RTC_CHWRC_FDPM_RMM:
  id: "9694105537737654272"
  description: "Hydronic variable speed fan coil with cooling (return control)."
  is_canonical: true
  implements:
  - FCU
  - DFSS
  - DFVSC
  - RTC
  - CHWRC
  - FDPM
  - RMM

FCU_SFSS_SFVSC_CHWSC_SSPC_RTM:
  id: "18031496602488668160"
  description: "Multi-zone FCU with chilled water"
  is_canonical: true
  implements:
  - FCU
  - SFSS
  - SFVSC
  - CHWSC
  - SSPC
  - RTM

FCU_DFSS_DFVSC_SSPC_DTC_CHWDC:
  id: "12924414625050525696"
  description: "Discharge temperature control FCU with chilled water."
  is_canonical: true
  implements:
  - FCU
  - DFSS
  - DFVSC
  - SSPC
  - DTC
  - CHWDC

FCU_DFMSS_DSP_ZHM_RTM_CHWZC_CHWDT:
  id: "5080730669450002432"
  description: "Chilled water FCU with zone temp and humidity control."
  is_canonical: true
  implements:
  - FCU
  - DFMSS
  - DSP
  - ZHM
  - RTM
  - CHWZC
  - CHWDT

FCU_DFVSMC_CHWBRC:
  id: "15348700325343133696"
  description: "Chilled water FCU with chilled water percentage mode, discharge fan mode and return air temp control."
  is_canonical: true
  implements:
  - FCU
  - DFVSMC
  - CHWBRC
  opt_uses:
  - control_mode
  - run_mode
  - schedule_run_command
  - lost_power_alarm

FCU_DFVDSC_CHWBRC:
  id: "11583691036861399040"
  description: "Chilled water FCU with chilled water percentage mode, discharge fan mode or discrete speed control, and return air temp control."
  is_canonical: true
  implements:
  - FCU
  - DFVDSC
  - CHWBRC
  opt_uses:
  - control_mode
  - run_mode
  - schedule_run_command
  - lost_power_alarm

FCU_DFVDSFC_CHWBRC:
  id: "4990421182390992896"
  description: "Chilled water FCU with chilled water percentage mode, discharge fan mode or discrete speed (frequency) control, and return air temp control."
  is_canonical: true
  implements:
  - FCU
  - DFVDSFC
  - CHWBRC
  opt_uses:
  - control_mode
  - run_mode
  - schedule_run_command
  - lost_power_alarm


FCU_DFVSFC_CHWBRC:
  id: "16716950187133632512"
  description: "Chilled water FCU with chilled water percentage mode, discharge fan frequency and return air temp control."
  is_canonical: true
  implements:
  - FCU
  - DFVSFC
  - CHWBRC
  opt_uses:
  - control_mode
  - schedule_run_command
  - lost_power_alarm


FCU_DFVSMC_CHWRC:
  id: "6972005018434011136"
  description: "Chilled water FCU with binary mode (open/closed), discharge fan mode or discrete speed control, and return air temp control."
  is_canonical: true
  implements:
  - FCU
  - DFVSMC
  - CHWRC
  opt_uses:
  - control_mode
  - run_mode
  - schedule_run_command
  - lost_power_alarm

FCU_DFVDSC_CHWRC:
  id: "4106871230496243712"
  description: "Chilled water FCU with binary mode (open/closed), discharge fan mode or discrete speed (frequency) control and return air temp control."
  is_canonical: true
  implements:
  - FCU
  - DFVDSC
  - CHWRC
  opt_uses:
  - control_mode
  - run_mode
  - schedule_run_command
  - lost_power_alarm

FCU_DFVDSFC_CHWRC:
  id: "14213793219245768704"
  description: "Chilled water FCU with binary mode (open/closed), discharge fan mode and return air temp control."
  is_canonical: true
  implements:
  - FCU
  - DFVDSFC
  - CHWRC
  opt_uses:
  - control_mode
  - run_mode
  - schedule_run_command
  - lost_power_alarm

FCU_DFVSFC_CHWRC:
  id: "13042857316129439744"
  description: "Chilled water FCU with binary mode (open/closed),discharge fan frequency and return air temp control."
  is_canonical: true
  implements:
  - FCU
  - DFVSFC
  - CHWRC
  opt_uses:
  - control_mode
  - run_mode
  - schedule_run_command
  - lost_power_alarm

FCU_DFSS_DFVSC_DXRC_HTRC_RHC_RHDHC_RTC:
  id: "506032222180999168"
  description: "Single-zone FCU with DX cooling, heating, and humidifcation/dehumidification."
  is_canonical: true
  implements:
  - FCU
  - DFSS
  - DFVSC
  - DXRC
  - HTRC
  - RHC
  - RHDHC
  - RTC
  
###################################
### Existing Non-standard Types ###
###################################

FCU_DFS_CH_RTC_RRHM_HMDHMM:
  id: "8815310973633036288"
  description: "CHW fan coil unit with return temperature control."
  implements:
  - FCU_DFSS_DFVSC_RTC_CHWRC
  - INCOMPLETE
  uses:
  - humidification_run_status
  - dehumidification_run_status
  - return_air_relative_humidity_sensor

FCU_US_MTV_43_5:
  id: "14036267171336683520"
  description: "Non-standard type for B43"
  implements:
  - FCU_DFSS_DTC_CHWDC
  - INCOMPLETE
  uses:
  - discharge_air_cooling_temperature_setpoint
  - discharge_air_heating_temperature_setpoint

FCU_US_MTV_43_6:
  id: "15441390255076278272"
  description: "Non-standard type for B43 CRACs"
  implements:
  - FCU_DFSS_ZTC_ZHDHC_DXZTC
  - INCOMPLETE
  uses:
  - economizer_mode

FCU_US_MTV_41_1:
  id: "10490667627200905216"
  description: "Non-standard type for B41"
  implements:
  - FCU_DFSS_DSP_HWZC_CHWZC
  - INCOMPLETE
  uses:
  - discharge_air_temperature_sensor_1
  - discharge_air_temperature_sensor_2
  - discharge_air_temperature_sensor_3
  - discharge_air_temperature_sensor_4

FCU_US_SVL_MP7_3: # DO NOT DEPRECATE
  id: "7320115897346031616"
  description: "Non-standard type for MP7 FCs"
  implements:
  - FCU_DFSS_CSP_DXZC
  - INCOMPLETE
  uses:
  - discharge_air_damper_command

FCU_US_SVL_MP7_6:
  id: "11218139704509595648"
  description: "Non-standard type for MP7 FCs"
  implements:
  - FCU_DFSS_CSP_DXZC
  uses:
  - discharge_air_damper_command

FCU_US_MTV_GWC1_1:
  id: "9779098886076366848"
  description: "Non-standard type for GWC1"
  implements:
  - FCU_DFSS_DSP_HTZC_DXZC
  - INCOMPLETE
  uses:
  - zone_air_temperature_sensor_1
  - zone_air_temperature_sensor_2
  - zone_air_temperature_sensor_3

FCU_US_PAO_HV1_1:
  id: "1151468637429694464"
  description: "Non-standard type for HV1 CRACs"
  implements:
  - FCU_DFSS_DFVSC_RTC_RHC_RHDHC_DXRC
  - INCOMPLETE
  uses:
  - humidification_percentage_command

FCU_US_SVL_MP5_7:
  id: "10076318869296775168"
  description: "Non-standard type for MP5 FCs"
  implements:
  - FCU_DFSS_DFVSC_DSP_HWDC_CHWDC
  uses:
  - heating_water_valve_status
  - chilled_water_valve_command

FCU_US_SVL_MP3_3:
  id: "1573522772821278720"
  description: "Non-standard type for MP3"
  implements:
  - FCU_DFSS_DFVSC_DSP_HWDC_CHWDC
  - INCOMPLETE
  uses:
  - zone_air_co2_concentration_sensor
  - zone_air_co2_concentration_setpoint

FCU_US_SVL_MP4_6:
  id: "3194818638674657280"
  description: "Non-standard type for MP4 FCs"
  implements:
  - FCU_DFSS_DFVSC_DSP_HWDC_CHWDC
  - INCOMPLETE
  uses:
  - zone_air_co2_concentration_sensor
  - zone_air_co2_concentration_setpoint
  - mixed_air_temperature_sensor

FCU_US_MTV_1250_1:
  id: "3089142377105850368"
  description: "Non-standard type for 1250"
  implements:
  - FCU_DF2XSS_RTC_DXRC
  - INCOMPLETE
  uses:
  - discharge_fan_run_command

FCU_US_MTV_2011_1:
  id: "8717516011412127744"
  description: "Non-standard type for 2011"
  implements:
  - FCU_DFSS_RTC_DXRC
  - INCOMPLETE
  uses:
  - discharge_air_temperature_setpoint
  - zone_air_relative_humidity_sensor

FCU_UK_LON_6PS_1:
  id: "15721651370949869568"
  description: "Non-standard type for 6PS"
  implements:
  - FCU_DFSS_DFVSC_ZTC_CHWZTC_HWZTC
  uses:
  - thermal_power_sensor
  - dial_resistance_sensor
  - discharge_air_flowrate_sensor
  - filter_alarm
  - master_alarm
  - run_mode

FCU_UK_LON_6PS_2:
  id: "14172413099134418944"
  description: "Non-standard type for 6PS"
  implements:
  - FCU_DFSS_DFVSC_ZTC_CHWZTC_HWZTC
  uses:
  - thermal_power_sensor
  - dial_resistance_sensor
  - discharge_air_flowrate_sensor
  - filter_alarm
  - master_alarm
  - run_mode
  - exercise_mode


FCU_UK_LON_6PS_3:
  id: "3805126756927537152"
  description: "Non-standard type for 6PS"
  implements:
  - FCU
  uses:
  - chilled_water_valve_percentage_command
  - discharge_fan_speed_percentage_command_1
  - discharge_fan_speed_percentage_command_2
  - discharge_fan_speed_percentage_command_3
  - exercise_mode
  - fabric_protection_alarm
  - filter_alarm
  - heating_water_valve_percentage_command
  - master_alarm
  - discharge_fan_run_command
  - run_mode
  - zone_air_temperature_sensor_1
  - zone_air_temperature_sensor_2
  - zone_air_temperature_sensor_3
  - zone_air_temperature_setpoint
  - zone_air_temperature_setpoint_1
  - zone_air_temperature_setpoint_2
  - zone_air_temperature_setpoint_3
  - zone_occupancy_status_1
  - zone_occupancy_status_2
  - zone_occupancy_status_3

FCU_US_MTV_1667_1:
  id: "10200326188723863552"
  description: "Non-standard type for 1667 CRACs"
  implements:
  - FCU_DFSS_CSP_ZHC_DXZC
  - INCOMPLETE
  uses:
  - zone_air_relative_humidity_setpoint

FCU_US_MTV_1950_2:
  id: "1557918503799881728"
  description: "Non-standard type for 1950 WSHPs"
  implements:
  - FCU_DFSS_CSP_DXZC
  - INCOMPLETE
  uses:
  - condensing_water_isolation_valve_command

FCU_US_MTV_2171_2:
  id: "14021700841291907072"
  description: "Non-standard type for 2171 FCs"
  implements:
  - FCU_DF2XSS_DSP_DXZC
  - INCOMPLETE
  uses:
  - discharge_fan_run_status

FCU_US_MTV_PR55_1:
  id: "10794801339536769024"
  description: "Non-standard type for PR55 WSHPs"
  implements:
  - FCU_DFSS_CSP_DXZC
  - INCOMPLETE
  uses:
  - chilled_water_valve_command

FCU_US_MTV_946_2: # Weird dehumidification unit. Complete one-off.
  id: "6100660745119203328"
  description: "Non-standard type for 946 FCs"
  implements:
  - FCU
  uses:
  - compressor_run_status
  - discharge_air_temperature_sensor
  - discharge_fan_run_status
  - discharge_fan_speed_mode
  - heating_water_valve_percentage_command
  - humidification_percentage_command
  - humidification_run_command
  - return_air_dehumidification_relative_humidity_setpoint
  - return_air_humidification_relative_humidity_setpoint
  - return_air_relative_humidity_sensor
  - return_air_temperature_sensor
  - reversing_valve_command
  - zone_air_cooling_temperature_setpoint
  - zone_air_heating_temperature_setpoint
  - zone_air_temperature_sensor

FCU_US_MTV_1600_2:
  id: "14099950884817469440"
  description: "Non-standard type for 1600 CRACs"
  implements:
  - FCU_DFSS_RTC_CHWRC_RHC
  - INCOMPLETE
  uses:
  - compressor_run_command

FCU_US_MTV_1950_3:
  id: "10065218199902748672"
  description: "Non-standard type for 1950 CRACs"
  implements:
  - FCU_DFSS_DSPRTC_DXDSPRTC
  - INCOMPLETE
  uses:
  - cooling_stage_run_count

FCU_RHC_DFVSC_RTC:
  id: "8431171297702051840"
  description: "CRAC with return air temp/humidity control and discharge/cooling fan monitor."
  implements:
  - FCU
  - RHC
  - DFVSC
  - RTC
  uses:
  - cooling_run_status
  - cooling_percentage_sensor
  opt_uses:
  - run_mode
  - run_status
  - run_command
  - lost_power_alarm
  - smoke_alarm
  - water_leak_alarm
  - low_discharge_air_flowrate_alarm
  - high_return_air_temperature_alarm
  - low_return_air_temperature_alarm
  - high_return_air_relative_humidity_alarm
  - low_return_air_relative_humidity_alarm

<<<<<<< HEAD
FCU_CHWZTC2X_HT2XZTC2X_DFVSC2X:
  description: "FCU with single chilled water valve and 2 heaters serving 2 separate zones"
  is_canonical: false
  implements:
  - FCU
  - CHWZTC2X
  - HT2XZTC2X
  - DFVSC2X
=======
#Additional types for CH ZRH EURD
FCU_NON_CANONICAL_TYPE_1:
  id: "17300095970133934080"
  description: "Typical chilled water FCU with cooling-only (discharge control) for MDF rooms,
                including discharge fan speed control and chilled water valve control"
  implements:
  - FCU
  - CHWZC
  - SWISOVPM
  - INCOMPLETE
  uses:
  - discharge_fan_run_command
  - discharge_fan_speed_percentage_sensor
  - chilled_supply_water_temperature_sensor
  - chilled_return_water_temperature_sensor
  - water_leak_alarm
  - maintenance_alarm
  - master_alarm

FCU_NON_CANONICAL_TYPE_2:
  id: "7473241583211511808"
  description: "Typical chilled water FCU with cooling-only (discharge control) for IDF rooms,
                including discharge fan speed control"
  implements:
  - FCU
  - SWISOVPM
  - INCOMPLETE
  uses:
  - discharge_fan_run_command
  - discharge_fan_speed_percentage_sensor
  - chilled_supply_water_temperature_sensor
  - chilled_return_water_temperature_sensor
  - water_leak_alarm
  - condensate_water_pump_alarm
  - master_alarm
  - supply_fan_failed_alarm
  - return_air_temperature_sensor
  - return_air_temperature_setpoint


FCU_NON_CANONICAL_TYPE_3:
  id: "893482527623217152"
  description: "Typical chilled water FCU with cooling-only (discharge control) for technical rooms,
                including discharge fan speed sensor"
  implements:
  - FCU
  - SWISOVPM
  - INCOMPLETE
  uses:
  - discharge_fan_run_command
  - discharge_fan_speed_percentage_sensor
  - chilled_supply_water_temperature_sensor
  - chilled_return_water_temperature_sensor
  - master_alarm
  - supply_fan_failed_alarm
  - condensate_water_pump_alarm
  - return_air_temperature_sensor
  - return_air_temperature_setpoint
>>>>>>> 34badcec
<|MERGE_RESOLUTION|>--- conflicted
+++ resolved
@@ -1172,7 +1172,6 @@
   - high_return_air_relative_humidity_alarm
   - low_return_air_relative_humidity_alarm
 
-<<<<<<< HEAD
 FCU_CHWZTC2X_HT2XZTC2X_DFVSC2X:
   description: "FCU with single chilled water valve and 2 heaters serving 2 separate zones"
   is_canonical: false
@@ -1181,7 +1180,7 @@
   - CHWZTC2X
   - HT2XZTC2X
   - DFVSC2X
-=======
+
 #Additional types for CH ZRH EURD
 FCU_NON_CANONICAL_TYPE_1:
   id: "17300095970133934080"
@@ -1239,5 +1238,4 @@
   - supply_fan_failed_alarm
   - condensate_water_pump_alarm
   - return_air_temperature_sensor
-  - return_air_temperature_setpoint
->>>>>>> 34badcec
+  - return_air_temperature_setpoint