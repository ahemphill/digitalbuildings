# Copyright 2020 Google LLC
#
# Licensed under the Apache License, Version 2.0 (the License);
# you may not use this file except in compliance with the License.
# You may obtain a copy of the License at
#
#    https://www.apache.org/licenses/LICENSE-2.0
#
# Unless required by applicable law or agreed to in writing, software
# distributed under the License is distributed on an AS IS BASIS,
# WITHOUT WARRANTIES OR CONDITIONS OF ANY KIND, either express or implied.
# See the License for the specific language governing permissions and
# limitations under the License.

########################
### Canonical Types  ###
########################


SENSOR_ZTM_ZHM_CO2M:
  id: "11999948546951348224"
  description: "Zone air property sensor (humidity, temperature, CO2 level)."
  is_canonical: true
  implements:
  - /SENSOR # Inherits from global namespace
  - ZTM
  - ZHM
  - CO2M

<<<<<<< HEAD
SENSOR_ZTM_ZHM:
  description: "Zone air property sensor (humidity, temperature)."
  is_canonical: true
  implements:
  - /SENSOR # Inherits from global namespace
  - ZTM
  - ZHM
=======

>>>>>>> 395237de
<|MERGE_RESOLUTION|>--- conflicted
+++ resolved
@@ -27,14 +27,10 @@
   - ZHM
   - CO2M
 
-<<<<<<< HEAD
 SENSOR_ZTM_ZHM:
   description: "Zone air property sensor (humidity, temperature)."
   is_canonical: true
   implements:
   - /SENSOR # Inherits from global namespace
   - ZTM
-  - ZHM
-=======
-
->>>>>>> 395237de
+  - ZHM