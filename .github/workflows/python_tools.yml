--- conflicted
+++ resolved
@@ -30,10 +30,6 @@
       run: |
         python -m pip install pylint
 
-<<<<<<< HEAD
-     #TODO(b/210730979): Investigate calling ontology validator setup with instance validator setup   
-=======
->>>>>>> d91f2da5
      #---------- Ontology Explorer ----------#
     - name: Ontology Validator Install dependencies
       run: |
