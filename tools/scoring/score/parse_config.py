--- conflicted
+++ resolved
@@ -20,11 +20,7 @@
 from yamlformat.validator.presubmit_validate_types_lib import ConfigUniverse
 
 from score.dimensions.dimension import Dimension
-<<<<<<< HEAD
-from score.scorer_types import CloudDeviceId, DimensionName, TranslationsDict, DeserializedFile, DeserializedFilesDict
-=======
 from score.scorer_types import DimensionName, TranslationsDict, DeserializedFile, DeserializedFilesDict
->>>>>>> 3fee0d4e
 from score.constants import FileTypes, DimensionCategories
 from score.dimensions import entity_connection_identification, entity_identification, entity_point_identification, entity_type_identification, raw_field_selection, standard_field_naming, state_mapping, unit_mapping
 
@@ -203,19 +199,11 @@
     for dimension in dimensions:
       # Invoke the functions and append the dictionary with their return values
       if dimension.category == SIMPLE:
-<<<<<<< HEAD
-        invoked = dimension(translations=translations).evaluate()
-      elif dimension.category == COMPLEX:
-        invoked = dimension(deserialized_files=deserialized_files).evaluate()
-
-      results[dimension.__name__] = invoked
-=======
         evaluated = dimension(translations=translations).evaluate()
       elif dimension.category == COMPLEX:
         evaluated = dimension(deserialized_files=deserialized_files).evaluate()
 
       results[dimension.__name__] = evaluated
->>>>>>> 3fee0d4e
     return results
 
   # TODO: standardize signatures; make dimensions into const; test
