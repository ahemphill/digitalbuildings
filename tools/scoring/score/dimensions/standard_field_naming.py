# Copyright 2022 Google LLC
#
# Licensed under the Apache License, Version 2.0 (the License);
# you may not use this file except in compliance with the License.
# You may obtain a copy of the License at
#
#    https://www.apache.org/licenses/LICENSE-2.0
#
# Unless required by applicable law or agreed to in writing, software
# distributed under the License is distributed on an AS IS BASIS,
# WITHOUT WARRANTIES OR CONDITIONS OF ANY KIND, either express or implied.
# See the License for the specific language governing permissions and
# limitations under the License.
"""Core component."""

from score.dimensions.dimension import Dimension
from score.constants import FileTypes, DimensionCategories

import re as regex

PROPOSED, SOLUTION = FileTypes


class StandardFieldNaming(Dimension):
  """Quantifies whether the correct standard field names
  (e.g. "chilled_water_flowrate_sensor")
  were selected in the proposed file."""

<<<<<<< HEAD
=======
  # SIMPLE category indicates this dimension receives `translations`
  # rather than `deserialized_files` to do its calculations
>>>>>>> 3fee0d4e
  category = DimensionCategories.SIMPLE

  def _split_subfields(self, field):
    return set(
        filter(lambda subfield: not bool(regex.match('[0-9]+', subfield)),
               field.split('_')))

  def evaluate(self):
    """Calculates and assigns properties necessary for generating a score."""
    proposed_translations, solution_translations = map(
        self._condense_translations, (PROPOSED, SOLUTION))

    correct_subfields = []
    correct_ceiling: int = 0
    incorrect_subfields = []

    for solution_field, solution_value in solution_translations:
      solution_subfields = self._split_subfields(solution_field)
      correct_ceiling += len(solution_subfields)

      proposed_subfields = set()

      for proposed_field, proposed_value in proposed_translations:
        if proposed_value.raw_field_name == solution_value.raw_field_name:
          proposed_subfields = self._split_subfields(proposed_field)

      correct_subfields += proposed_subfields.intersection(solution_subfields)
      incorrect_subfields += solution_subfields.difference(proposed_subfields)

    self.correct_reporting = len(correct_subfields)
    self.correct_ceiling_reporting = correct_ceiling
    self.incorrect_reporting = len(incorrect_subfields)

    return self<|MERGE_RESOLUTION|>--- conflicted
+++ resolved
@@ -26,11 +26,8 @@
   (e.g. "chilled_water_flowrate_sensor")
   were selected in the proposed file."""
 
-<<<<<<< HEAD
-=======
   # SIMPLE category indicates this dimension receives `translations`
   # rather than `deserialized_files` to do its calculations
->>>>>>> 3fee0d4e
   category = DimensionCategories.SIMPLE
 
   def _split_subfields(self, field):
