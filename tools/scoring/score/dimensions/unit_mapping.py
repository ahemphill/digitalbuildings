# Copyright 2022 Google LLC
#
# Licensed under the Apache License, Version 2.0 (the License);
# you may not use this file except in compliance with the License.
# You may obtain a copy of the License at
#
#    https://www.apache.org/licenses/LICENSE-2.0
#
# Unless required by applicable law or agreed to in writing, software
# distributed under the License is distributed on an AS IS BASIS,
# WITHOUT WARRANTIES OR CONDITIONS OF ANY KIND, either express or implied.
# See the License for the specific language governing permissions and
# limitations under the License.
"""Core component."""

from score.dimensions.dimension import Dimension
from score.constants import FileTypes, DimensionCategories

PROPOSED, SOLUTION = FileTypes


class UnitMapping(Dimension):
  """Quantifies how accurately the proposed file
  mapped dimensional units for relevant fields."""

<<<<<<< HEAD
=======
  # SIMPLE category indicates this dimension receives translations
  # rather than `deserialized_files` to do its calculations
>>>>>>> 3fee0d4e
  category = DimensionCategories.SIMPLE

  def _fetch_mappings(self, translations):
    return set([(field[0], kv)
                for field in (field for field in translations
                              if type(field[1]).__name__ == 'DimensionalValue')
                for kv in field[1].unit_mappings.items()])

  def evaluate(self):
    """Calculates and assigns properties necessary for generating a score."""

    proposed_translations, solution_translations = map(
        self._condense_translations, (PROPOSED, SOLUTION))

    proposed_mappings, solution_mappings = map(
        self._fetch_mappings, (proposed_translations, solution_translations))

    correct_mappings = proposed_mappings.intersection(solution_mappings)

    self.correct_reporting = len(correct_mappings)
    self.correct_ceiling_reporting = len(solution_mappings)
    self.incorrect_reporting = (self.correct_ceiling_reporting -
                                self.correct_reporting)

    return self<|MERGE_RESOLUTION|>--- conflicted
+++ resolved
@@ -23,11 +23,8 @@
   """Quantifies how accurately the proposed file
   mapped dimensional units for relevant fields."""
 
-<<<<<<< HEAD
-=======
   # SIMPLE category indicates this dimension receives translations
   # rather than `deserialized_files` to do its calculations
->>>>>>> 3fee0d4e
   category = DimensionCategories.SIMPLE
 
   def _fetch_mappings(self, translations):
