# Scoring

The scoring tool evaluates _proposed_ configuration files against "known good" _solution_ files. It uses a rudimentary [F-score algorithm](https://en.wikipedia.org/wiki/F-score) to provide floating-point representations of how closely the files compare along various [_dimensions_](#dimensions). Broadly, its process is thus:

<<<<<<< HEAD
1. Filter out irrelevant entities (e.g. those which have a noncanonical type)
=======
1. Filter out irrelevant entities (e.g. those in the solution which have a noncanonical type)
>>>>>>> 2a93fe06
2. Create pairs of entities from the _proposed_ and _solution_ lists by matching [`cloud_device_id`](https://github.com/google/digitalbuildings/blob/master/ontology/docs/building_config.md#config-format) (for reporting devices) or raw field names (for virtual devices)
3. From each entity pair, isolate the attributes relevant for the dimension being scored and reduce their values to sets (e.g. [connections](https://github.com/google/digitalbuildings/blob/master/ontology/docs/ontology_config.md#connections))
4. Count the `intersection` and `difference` between the respective _proposed_ and _solution_ sets
5. Input these figures to the aforementioned scoring algorithm to produce a singular numeric score

## Install
To install the dependencies, please run the `python3 setup.py install` from the following directories, in order:
* digitalbuildings/tools/validators/ontology_validator
* digitalbuildings/tools/validators/instance_validator
* digitalbuildings/tools/scoring

## Usage

The application can be run from the command line. It takes three arguments:
1. `-prop/--proposed` (required): Absolute path for your proposed configuration file (to be scored)
2. `-sol/--solution` (required): Absolute path for your solution configuration file
3. `-m/--modified-types-filepath` (optional): Absolute path for the directory which contains your ontology. Defaults to `ontology/yaml/resources`

Example (from the `digitalbuildings` directory): `python3 tools/scoring/scorer.py -prop path/to/proposed/file.yaml -sol path/to/solution/file.yaml`

## Interpreting Results

Scores range from `-1.00`, which indicates that all attempts were _incorrect_, to `1.00`, which indicates that all attempts were _correct_. Thus, `0.00` indicates an equal number of correct and incorrect attempts. In the future, the output schema is likely to be expanded to provide greater context for each score.

For a description of each dimension, please see [Dimensions](#dimensions). The [DBO documentation](https://github.com/google/digitalbuildings/blob/master/ontology/README.md) is extremely helpful for understanding the concepts employed (which this tool attempts to quantify).

### Caveats

There are presently some limitations to consider when interpreting scores:

- Canonical entities

  Generally speaking, any solution entity with a noncanonical type is not used as a basis for scoring. This is especially relevant in the context of `result_reporting`; that value is derived from only those entities which did not link to virtual devices.

- Missing types

  Given the limitation above, missing types can have a significant impact on scores. To provide some visibility into this, missing types are counted when the application is instantiated and a summary is output to the console.

- `None` scores

  It is possible to receive a score of `None` if the application does not identify any relevant solution entities for that entity category and dimension (either by design or as a consequence of the inputs).

- Precision

  The virtual-entity matching algorithm used by the "entity type identification" and "entity point identification" dimensions is not presently deterministic, which infrequently results in scores with small variances.

<<<<<<< HEAD
=======
- Connections

  Due to how `connections` are expressed — using arbitrary entity `code`s, rather than canonical identifiers, as keys — the associated score is very sensitive to naming conventions. Often, only connections with reporting devices as targets correspond.

>>>>>>> 2a93fe06
## Dimensions

### Entity Connection Identification

Quantifies whether [connections](https://github.com/google/digitalbuildings/blob/master/ontology/docs/ontology_config.md#connections) between [entities](https://github.com/google/digitalbuildings/blob/master/ontology/docs/ontology.md#overview) were correctly and completely defined in the proposed file. **This considers all entities.**

### Entity Identification

Quantifies whether the correct [entities](https://github.com/google/digitalbuildings/blob/master/ontology/docs/ontology.md#overview) were included in the proposed file. **This considers only canonically typed entities.**

### Entity Point Identification

Quantifies whether the proposed file included the correct [points](https://github.com/google/digitalbuildings/blob/master/ontology/docs/building_config.md#defining-translations) in each entity. **This considers only canonically typed entities.**

### Entity Type Identification

Quantifies whether the proposed file assigned the correct [type](https://github.com/google/digitalbuildings/blob/master/ontology/docs/ontology_config.md#entitytypes) to each entity. **This considers only canonically typed entities.**

### Raw Field Selection

Quantifies whether the correct [raw fields](https://github.com/google/digitalbuildings/blob/master/ontology/docs/building_config.md#defining-translations) were selected in the proposed file. **This considers only canonically typed reporting entities.**

### Standard Field Naming

Quantifies whether the correct [standard field names](https://github.com/google/digitalbuildings/blob/master/ontology/docs/building_config.md#defining-translations) were selected in the proposed file. **This considers only canonically typed reporting entities.**

### State Mapping

Quantifies how accurately the proposed file mapped [multi-state values](https://github.com/google/digitalbuildings/blob/master/ontology/docs/ontology.md#multi-state-values) for relevant fields. **This considers only canonically typed reporting entities.**

### Unit Mapping

Quantifies how accurately the proposed file mapped [dimensional units](https://github.com/google/digitalbuildings/blob/master/ontology/docs/ontology.md#dimensional-units) for relevant fields. **This considers only canonically typed reporting entities.**<|MERGE_RESOLUTION|>--- conflicted
+++ resolved
@@ -2,11 +2,7 @@
 
 The scoring tool evaluates _proposed_ configuration files against "known good" _solution_ files. It uses a rudimentary [F-score algorithm](https://en.wikipedia.org/wiki/F-score) to provide floating-point representations of how closely the files compare along various [_dimensions_](#dimensions). Broadly, its process is thus:
 
-<<<<<<< HEAD
-1. Filter out irrelevant entities (e.g. those which have a noncanonical type)
-=======
 1. Filter out irrelevant entities (e.g. those in the solution which have a noncanonical type)
->>>>>>> 2a93fe06
 2. Create pairs of entities from the _proposed_ and _solution_ lists by matching [`cloud_device_id`](https://github.com/google/digitalbuildings/blob/master/ontology/docs/building_config.md#config-format) (for reporting devices) or raw field names (for virtual devices)
 3. From each entity pair, isolate the attributes relevant for the dimension being scored and reduce their values to sets (e.g. [connections](https://github.com/google/digitalbuildings/blob/master/ontology/docs/ontology_config.md#connections))
 4. Count the `intersection` and `difference` between the respective _proposed_ and _solution_ sets
@@ -53,13 +49,10 @@
 
   The virtual-entity matching algorithm used by the "entity type identification" and "entity point identification" dimensions is not presently deterministic, which infrequently results in scores with small variances.
 
-<<<<<<< HEAD
-=======
 - Connections
 
   Due to how `connections` are expressed — using arbitrary entity `code`s, rather than canonical identifiers, as keys — the associated score is very sensitive to naming conventions. Often, only connections with reporting devices as targets correspond.
 
->>>>>>> 2a93fe06
 ## Dimensions
 
 ### Entity Connection Identification
