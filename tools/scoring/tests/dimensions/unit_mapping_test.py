--- conflicted
+++ resolved
@@ -18,11 +18,8 @@
 
 from score.dimensions.unit_mapping import UnitMapping
 from score.constants import FileTypes, DimensionCategories
-<<<<<<< HEAD
-=======
 
 from tests.helper import TestHelper
->>>>>>> 3fee0d4e
 
 PROPOSED, SOLUTION = FileTypes
 
@@ -30,11 +27,6 @@
 class UnitMappingTest(absltest.TestCase):
   def setUp(self):
     super().setUp()
-<<<<<<< HEAD
-    # TODO: add real data (append cases to existing tests)
-    translations = {'cloud_device_id': {PROPOSED: [], SOLUTION: []}}
-    self.unit_mapping = UnitMapping(translations=translations).evaluate()
-=======
     one_entity_file_path = (
         'tests/samples/proposed/unit_mapping_one_entity.yaml')
     self.highest_score_argument = TestHelper.prepare_dimension_argument(
@@ -59,28 +51,10 @@
         dimension=UnitMapping,
         proposed_path=one_entity_file_path,
         solution_path=two_entities_file_path)
->>>>>>> 3fee0d4e
 
   def testCategoryAttribute_SIMPLE(self):
     self.assertEqual(UnitMapping.category, DimensionCategories.SIMPLE)
 
-<<<<<<< HEAD
-  def testDirectlyAssignedAttributes(self):
-    self.assertEqual(self.unit_mapping.correct_reporting, 0)
-    self.assertEqual(self.unit_mapping.correct_ceiling_reporting, 0)
-    self.assertEqual(self.unit_mapping.incorrect_reporting, 0)
-
-  def testInheritedCalculatedAttributes(self):
-    self.assertEqual(self.unit_mapping.correct_total(), 0)
-    self.assertEqual(self.unit_mapping.correct_ceiling(), 0)
-    self.assertEqual(self.unit_mapping.incorrect_total(), 0)
-
-  def testInheritedResultProperties(self):
-    # These are `None` by virtue of the ceiling being falsy.
-    self.assertEqual(self.unit_mapping.result_all, None)
-    self.assertEqual(self.unit_mapping.result_reporting, None)
-    self.assertEqual(self.unit_mapping.result_virtual, None)
-=======
   def testEvaluate_ScoreNone(self):
     """When ceiling==0, the resulting score is None. The ceiling is 0
     because the solution does not contain any entities."""
@@ -168,7 +142,6 @@
     self.assertEqual(middling_score_expected.result_reporting, 0.0)
     # "Simple" dimensions don't operate on virtual entities
     self.assertEqual(middling_score_expected.result_virtual, None)
->>>>>>> 3fee0d4e
 
 
 if __name__ == '__main__':
