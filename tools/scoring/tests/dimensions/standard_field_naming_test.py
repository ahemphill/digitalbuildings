--- conflicted
+++ resolved
@@ -18,11 +18,8 @@
 
 from score.dimensions.standard_field_naming import StandardFieldNaming
 from score.constants import FileTypes, DimensionCategories
-<<<<<<< HEAD
-=======
 
 from tests.helper import TestHelper
->>>>>>> 3fee0d4e
 
 PROPOSED, SOLUTION = FileTypes
 
@@ -30,12 +27,6 @@
 class StandardFieldNamingTest(absltest.TestCase):
   def setUp(self):
     super().setUp()
-<<<<<<< HEAD
-    # TODO: add real data (append cases to existing tests)
-    translations = {'cloud_device_id': {PROPOSED: [], SOLUTION: []}}
-    self.standard_field_naming = StandardFieldNaming(
-        translations=translations).evaluate()
-=======
     one_entity_file_path = (
         'tests/samples/proposed/standard_field_naming_one_entity.yaml')
     self.highest_score_argument = TestHelper.prepare_dimension_argument(
@@ -60,28 +51,10 @@
         dimension=StandardFieldNaming,
         proposed_path=one_entity_file_path,
         solution_path=two_entities_file_path)
->>>>>>> 3fee0d4e
 
   def testCategoryAttribute_SIMPLE(self):
     self.assertEqual(StandardFieldNaming.category, DimensionCategories.SIMPLE)
 
-<<<<<<< HEAD
-  def testDirectlyAssignedAttributes(self):
-    self.assertEqual(self.standard_field_naming.correct_reporting, 0)
-    self.assertEqual(self.standard_field_naming.correct_ceiling_reporting, 0)
-    self.assertEqual(self.standard_field_naming.incorrect_reporting, 0)
-
-  def testInheritedCalculatedAttributes(self):
-    self.assertEqual(self.standard_field_naming.correct_total(), 0)
-    self.assertEqual(self.standard_field_naming.correct_ceiling(), 0)
-    self.assertEqual(self.standard_field_naming.incorrect_total(), 0)
-
-  def testInheritedResultProperties(self):
-    # These are `None` by virtue of the ceiling being falsy.
-    self.assertEqual(self.standard_field_naming.result_all, None)
-    self.assertEqual(self.standard_field_naming.result_reporting, None)
-    self.assertEqual(self.standard_field_naming.result_virtual, None)
-=======
   def testEvaluate_ScoreNone(self):
     """When ceiling==0, the resulting score is None. The ceiling is 0
     because the solution does not contain any entities."""
@@ -169,7 +142,6 @@
     self.assertEqual(middling_score_expected.result_reporting, 0.0)
     # "Simple" dimensions don't operate on virtual entities
     self.assertEqual(middling_score_expected.result_virtual, None)
->>>>>>> 3fee0d4e
 
 
 if __name__ == '__main__':
