# Copyright 2022 Google LLC
#
# Licensed under the Apache License, Version 2.0 (the License);
# you may not use this file except in compliance with the License.
# You may obtain a copy of the License at
#
#    https://www.apache.org/licenses/LICENSE-2.0
#
# Unless required by applicable law or agreed to in writing, software
# distributed under the License is distributed on an AS IS BASIS,
# WITHOUT WARRANTIES OR CONDITIONS OF ANY KIND, either express or implied.
# See the License for the specific language governing permissions and
# limitations under the License.
"""Utilities for testing."""

from score.constants import FileTypes, DimensionCategories
from score.parse_config import ParseConfig
from score.dimensions.dimension import Dimension

from validate import handler as validator
from validate.generate_universe import BuildUniverse

PROPOSED, SOLUTION = FileTypes
SIMPLE, COMPLEX = DimensionCategories


class TestHelper:
  """Utilities for testing."""
  @staticmethod
  def prepare_dimension_argument(*, dimension: Dimension, proposed_path,
                                 solution_path):
    """Prepare argument for direct invocation of a dimension for purposes of
      testing (i.e. mimic parse_config.py).

      NOTE: this uses the simplified universe. If the test data references types
      which are not contained therein, results will differ from those which use
      the full universe because entities with missing types are skipped!

        Arguments:
          dimension: the dimension class
          proposed_path: the path to the proposed YAML file
          solution_path: the path to the solution YAML file

        Returns:
          The appropriate value for the dimension's singular named argument"""

    universe = BuildUniverse(use_simplified_universe=True)
    proposed_config = validator.Deserialize([proposed_path])[0]
    solution_config = validator.Deserialize([solution_path])[0]
    deserialized_files = {PROPOSED: proposed_config, SOLUTION: solution_config}

    deserialized_files_appended = ParseConfig.append_types(
        universe=universe, deserialized_files=deserialized_files)

    if dimension.category == SIMPLE:
<<<<<<< HEAD
      matches = ParseConfig.match_reporting_entities(
          proposed_entities=deserialized_files_appended[PROPOSED],
          solution_entities=deserialized_files_appended[SOLUTION])

=======
>>>>>>> 3fee0d4e
      translations = ParseConfig.retrieve_reporting_translations(
          proposed_entities=deserialized_files_appended[PROPOSED],
          solution_entities=deserialized_files_appended[SOLUTION])

      return translations
    elif dimension.category == COMPLEX:
      return deserialized_files_appended<|MERGE_RESOLUTION|>--- conflicted
+++ resolved
@@ -53,13 +53,6 @@
         universe=universe, deserialized_files=deserialized_files)
 
     if dimension.category == SIMPLE:
-<<<<<<< HEAD
-      matches = ParseConfig.match_reporting_entities(
-          proposed_entities=deserialized_files_appended[PROPOSED],
-          solution_entities=deserialized_files_appended[SOLUTION])
-
-=======
->>>>>>> 3fee0d4e
       translations = ParseConfig.retrieve_reporting_translations(
           proposed_entities=deserialized_files_appended[PROPOSED],
           solution_entities=deserialized_files_appended[SOLUTION])
