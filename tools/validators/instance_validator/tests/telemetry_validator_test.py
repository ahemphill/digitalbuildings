--- conflicted
+++ resolved
@@ -20,11 +20,8 @@
 import json
 from os import path
 
-<<<<<<< HEAD
 from absl.testing import absltest
-=======
 from validate import entity_instance
->>>>>>> 11bd7957
 from validate import instance_parser
 from validate import telemetry_error
 from validate import telemetry_validator
@@ -111,20 +108,6 @@
   return entities
 
 # A single test entity with numeric fields.
-<<<<<<< HEAD
-_ENTITIES_1 = dict(instance_parser.parse_yaml(
-    path.join(_INSTANCES_PATH, 'good_translation_units.yaml')))
-_ENTITY_NAME_1 = 'CHWS_WDT-17'
-
-# A single test entity with multistate fields.
-_ENTITIES_2 = dict(instance_parser.parse_yaml(
-    path.join(_INSTANCES_PATH, 'good_translation_states.yaml')))
-_ENTITY_NAME_2 = 'DMP_EDM-17'
-
-# A set of two test entities with identical points.
-_ENTITIES_3_4 = dict(instance_parser.parse_yaml(
-    path.join(_INSTANCES_PATH, 'good_translation_identical.yaml')))
-=======
 _ENTITIES_1 = _CreateEntityInstances('good_translation_units.yaml')
 _ENTITY_NAME_1 = 'CHWS_WDT-17'
 
@@ -134,7 +117,7 @@
 
 # A set of two test entities with identical points.
 _ENTITIES_3_4 = _CreateEntityInstances('good_translation_identical.yaml')
->>>>>>> 11bd7957
+
 _ENTITY_NAME_3 = 'SDC_EXT-17'
 _ENTITY_NAME_4 = 'SDC_EXT-18'
 
@@ -191,13 +174,8 @@
 
     validator.ValidateMessage(_MESSAGE_GOOD)
 
-<<<<<<< HEAD
-    error = telemetry_error\
-      .TelemetryError(_ENTITY_NAME_1, None, 'Unknown entity')
-=======
     error = telemetry_error.TelemetryError(
       _ENTITY_NAME_1, None, 'Telemetry message received for unknown entity')
->>>>>>> 11bd7957
     errors = validator.GetErrors()
     self.assertIn(error, errors)
     self.assertEqual(len(errors), 1)
@@ -208,13 +186,8 @@
 
     validator.ValidateMessage(_MESSAGE_MISSING_POINT)
 
-<<<<<<< HEAD
-    error = telemetry_error\
-      .TelemetryError(_ENTITY_NAME_1, _POINT_NAME_2, 'Missing point')
-=======
     error = telemetry_error.TelemetryError(
       _ENTITY_NAME_1, _POINT_NAME_2, 'Field missing from telemetry message')
->>>>>>> 11bd7957
     errors = validator.GetErrors()
     self.assertIn(error, errors)
     self.assertEqual(len(errors), 1)
@@ -243,15 +216,10 @@
 
     validator.ValidateMessage(_MESSAGE_MISSING_PRESENT_VALUE)
 
-<<<<<<< HEAD
-    error = telemetry_error\
-      .TelemetryError(_ENTITY_NAME_1, _POINT_NAME_1,
-                      'Missing present value')
-=======
     error = telemetry_error.TelemetryError(
       _ENTITY_NAME_1, _POINT_NAME_1,
       'Present value missing from telemetry message')
->>>>>>> 11bd7957
+
     errors = validator.GetErrors()
     self.assertIn(error, errors)
     self.assertEqual(len(errors), 1)
@@ -262,15 +230,10 @@
 
     validator.ValidateMessage(_MESSAGE_INVALID_STATE)
 
-<<<<<<< HEAD
-    error = telemetry_error\
-      .TelemetryError(_ENTITY_NAME_2, _POINT_NAME_3,
-                      'Invalid state: BAD_STATE')
-=======
     error = telemetry_error.TelemetryError(
       _ENTITY_NAME_2, _POINT_NAME_3,
       'Invalid state in telemetry message: BAD_STATE')
->>>>>>> 11bd7957
+
     errors = validator.GetErrors()
     self.assertIn(error, errors)
     self.assertEqual(len(errors), 1)
@@ -281,15 +244,10 @@
 
     validator.ValidateMessage(_MESSAGE_INVALID_NUMBER)
 
-<<<<<<< HEAD
-    error = telemetry_error\
-      .TelemetryError(_ENTITY_NAME_1, _POINT_NAME_1,
-                      'Invalid number: BAD_NUMBER')
-=======
     error = telemetry_error.TelemetryError(
       _ENTITY_NAME_1, _POINT_NAME_1,
       'Invalid number in telemetry message: BAD_NUMBER')
->>>>>>> 11bd7957
+
     errors = validator.GetErrors()
     self.assertIn(error, errors)
     self.assertEqual(len(errors), 1)
@@ -300,15 +258,10 @@
 
     validator.ValidateMessage(_MESSAGE_INVALID_NUMBER_BOOLEAN)
 
-<<<<<<< HEAD
-    error = telemetry_error\
-      .TelemetryError(_ENTITY_NAME_1, _POINT_NAME_1,
-                      'Invalid number: False')
-=======
     error = telemetry_error.TelemetryError(
       _ENTITY_NAME_1, _POINT_NAME_1,
       'Invalid number in telemetry message: False')
->>>>>>> 11bd7957
+
     errors = validator.GetErrors()
     self.assertIn(error, errors)
     self.assertEqual(len(errors), 1)
@@ -319,20 +272,12 @@
 
     validator.ValidateMessage(_MESSAGE_MULTIPLE_ERRORS)
 
-<<<<<<< HEAD
-    error_one = telemetry_error\
-      .TelemetryError(_ENTITY_NAME_1, _POINT_NAME_1,
-                      'Invalid number: BAD_NUMBER')
-    error_two = telemetry_error\
-      .TelemetryError(_ENTITY_NAME_1, _POINT_NAME_2,
-                      'Missing point')
-=======
     error_one = telemetry_error.TelemetryError(
       _ENTITY_NAME_1, _POINT_NAME_1,
       'Invalid number in telemetry message: BAD_NUMBER')
     error_two = telemetry_error.TelemetryError(
       _ENTITY_NAME_1, _POINT_NAME_2, 'Field missing from telemetry message')
->>>>>>> 11bd7957
+
     errors = validator.GetErrors()
     self.assertIn(error_one, errors)
     self.assertIn(error_two, errors)
